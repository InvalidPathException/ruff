--- conflicted
+++ resolved
@@ -1669,17 +1669,10 @@
                 left.has_relation_to_impl(db, right, relation, visitor)
             }
             // A protocol instance can never be a subtype of a nominal type, with the *sole* exception of `object`.
-<<<<<<< HEAD
-            (Type::ProtocolInstance(_), _) => false,
+            (Type::ProtocolInstance(_), _) => C::unsatisfiable(db),
             (_, Type::ProtocolInstance(protocol)) => visitor.visit((self, target), || {
                 self.satisfies_protocol(db, protocol, relation, visitor)
             }),
-=======
-            (Type::ProtocolInstance(_), _) => C::unsatisfiable(db),
-            (_, Type::ProtocolInstance(protocol)) => {
-                self.satisfies_protocol(db, protocol, relation, visitor)
-            }
->>>>>>> 7d0c8e04
 
             // All `StringLiteral` types are a subtype of `LiteralString`.
             (Type::StringLiteral(_), Type::LiteralString) => C::always_satisfiable(db),
@@ -1995,11 +1988,7 @@
     /// Note: This function aims to have no false positives, but might return
     /// wrong `false` answers in some cases.
     pub(crate) fn is_disjoint_from(self, db: &'db dyn Db, other: Type<'db>) -> bool {
-<<<<<<< HEAD
-        self.is_disjoint_from_impl(db, other, &IsDisjointVisitor::new(false))
-=======
         self.when_disjoint_from(db, other)
->>>>>>> 7d0c8e04
     }
 
     fn when_disjoint_from<C: Constraints<'db>>(self, db: &'db dyn Db, other: Type<'db>) -> C {
@@ -2016,37 +2005,32 @@
             db: &'db dyn Db,
             protocol: ProtocolInstanceType<'db>,
             other: Type<'db>,
-<<<<<<< HEAD
-            visitor: &IsDisjointVisitor<'db>,
-        ) -> bool {
-            protocol.interface(db).members(db).any(|member| {
-                let attribute = member.name();
-
-                member.instance_get_type(db).is_some_and(|get_type| {
-                    other
-                        .member(db, attribute)
-                        .place
-                        .ignore_possibly_unbound()
-                        .is_none_or(|attribute_type| {
-                            get_type.is_disjoint_from_impl(db, attribute_type, visitor)
-                        })
-                }) || member.instance_set_type().is_ok_and(|set_type| {
-                    other
-                        .validate_attribute_assignment(db, attribute, set_type)
-                        .is_err()
-                })
-=======
             visitor: &IsDisjointVisitor<'db, C>,
         ) -> C {
             protocol.interface(db).members(db).when_any(db, |member| {
-                other
-                    .member(db, member.name())
-                    .place
-                    .ignore_possibly_unbound()
-                    .when_none_or(db, |attribute_type| {
-                        member.has_disjoint_type_from(db, attribute_type, visitor)
+                let attribute = member.name();
+
+                member
+                    .instance_get_type(db)
+                    .when_some_and(db, |get_type| {
+                        other
+                            .member(db, attribute)
+                            .place
+                            .ignore_possibly_unbound()
+                            .when_none_or(db, |attribute_type| {
+                                get_type.is_disjoint_from_impl(db, attribute_type, visitor)
+                            })
                     })
->>>>>>> 7d0c8e04
+                    .or(db, || {
+                        C::from_bool(
+                            db,
+                            member.instance_set_type().is_ok_and(|set_type| {
+                                other
+                                    .validate_attribute_assignment(db, attribute, set_type)
+                                    .is_err()
+                            }),
+                        )
+                    })
             })
         }
 
@@ -2081,11 +2065,7 @@
             (
                 Type::NonInferableTypeVar(self_bound_typevar),
                 Type::NonInferableTypeVar(other_bound_typevar),
-<<<<<<< HEAD
-            ) if self_bound_typevar == other_bound_typevar => false,
-=======
             ) if self_bound_typevar == other_bound_typevar => C::unsatisfiable(db),
->>>>>>> 7d0c8e04
 
             (tvar @ Type::NonInferableTypeVar(_), Type::Intersection(intersection))
             | (Type::Intersection(intersection), tvar @ Type::NonInferableTypeVar(_))
@@ -2114,11 +2094,7 @@
             }
 
             // TODO: Infer specializations here
-<<<<<<< HEAD
-            (Type::TypeVar(_), _) | (_, Type::TypeVar(_)) => false,
-=======
             (Type::TypeVar(_), _) | (_, Type::TypeVar(_)) => C::unsatisfiable(db),
->>>>>>> 7d0c8e04
 
             (Type::Union(union), other) | (other, Type::Union(union)) => union
                 .elements(db)
@@ -2323,28 +2299,17 @@
                 })
             }
 
-<<<<<<< HEAD
             (Type::ProtocolInstance(protocol), other_ty)
             | (other_ty, Type::ProtocolInstance(protocol)) => visitor.visit((self, other), || {
-                protocol.interface(db).members(db).any(|member| {
-                    member.instance_get_type(db).is_some_and(|get_type| {
-                        matches!(
-                            other_ty.member(db, member.name()).place,
-                            Place::Type(attribute_type, _)
-                            if get_type.is_disjoint_from_impl(db, attribute_type, visitor)
-                        )
+                protocol.interface(db).members(db).when_any(db, |member| {
+                    member.instance_get_type(db).when_some_and(db, |get_type| {
+                        let Place::Type(attribute_type, _) =
+                            other_ty.member(db, member.name()).place
+                        else {
+                            return C::unsatisfiable(db);
+                        };
+                        get_type.is_disjoint_from_impl(db, attribute_type, visitor)
                     })
-=======
-            (Type::ProtocolInstance(protocol), other)
-            | (other, Type::ProtocolInstance(protocol)) => visitor.visit((self, other), || {
-                protocol.interface(db).members(db).when_any(db, |member| {
-                    match other.member(db, member.name()).place {
-                        Place::Type(attribute_type, _) => {
-                            member.has_disjoint_type_from(db, attribute_type, visitor)
-                        }
-                        Place::Unbound => C::unsatisfiable(db),
-                    }
->>>>>>> 7d0c8e04
                 })
             }),
 
@@ -2369,11 +2334,7 @@
             }
 
             (Type::SubclassOf(left), Type::SubclassOf(right)) => {
-<<<<<<< HEAD
-                left.is_disjoint_from_impl(db, right)
-=======
                 left.is_disjoint_from_impl(db, right, visitor)
->>>>>>> 7d0c8e04
             }
 
             // for `type[Any]`/`type[Unknown]`/`type[Todo]`, we know the type cannot be any larger than `type`,
@@ -2447,16 +2408,10 @@
 
             (Type::EnumLiteral(enum_literal), instance @ Type::NominalInstance(_))
             | (instance @ Type::NominalInstance(_), Type::EnumLiteral(enum_literal)) => {
-<<<<<<< HEAD
-                !enum_literal
-                    .enum_class_instance(db)
-                    .is_subtype_of(db, instance)
-=======
                 enum_literal
                     .enum_class_instance(db)
                     .when_subtype_of::<C>(db, instance)
                     .negate(db)
->>>>>>> 7d0c8e04
             }
             (Type::EnumLiteral(..), _) | (_, Type::EnumLiteral(..)) => C::always_satisfiable(db),
 
