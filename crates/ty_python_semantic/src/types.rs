use infer::nearest_enclosing_class;
use itertools::Either;
use ruff_db::parsed::parsed_module;

use std::ops::BitAnd;
use std::slice::Iter;

use bitflags::bitflags;
use call::{CallDunderError, CallError, CallErrorKind};
use context::InferContext;
use diagnostic::{
    INVALID_CONTEXT_MANAGER, INVALID_SUPER_ARGUMENT, NOT_ITERABLE, POSSIBLY_UNBOUND_IMPLICIT_CALL,
    UNAVAILABLE_IMPLICIT_SUPER_ARGUMENTS,
};
use ruff_db::diagnostic::{
    Annotation, Severity, Span, SubDiagnostic, create_semantic_syntax_diagnostic,
};
use ruff_db::files::File;
use ruff_python_ast::name::Name;
use ruff_python_ast::{self as ast, AnyNodeRef};
use ruff_text_size::{Ranged, TextRange};
use type_ordering::union_or_intersection_elements_ordering;

pub(crate) use self::builder::{IntersectionBuilder, UnionBuilder};
pub(crate) use self::cyclic::TypeVisitor;
pub use self::diagnostic::TypeCheckDiagnostics;
pub(crate) use self::diagnostic::register_lints;
pub(crate) use self::infer::{
    infer_deferred_types, infer_definition_types, infer_expression_type, infer_expression_types,
    infer_scope_types,
};
pub(crate) use self::signatures::{CallableSignature, Signature};
pub(crate) use self::subclass_of::{SubclassOfInner, SubclassOfType};
use crate::module_name::ModuleName;
use crate::module_resolver::{KnownModule, resolve_module};
use crate::place::{Boundness, Place, PlaceAndQualifiers, imported_symbol};
use crate::semantic_index::definition::Definition;
use crate::semantic_index::place::{ScopeId, ScopedPlaceId};
use crate::semantic_index::{imported_modules, place_table, semantic_index};
use crate::suppression::check_suppressions;
use crate::types::call::{Binding, Bindings, CallArgumentTypes, CallableBinding};
pub(crate) use crate::types::class_base::ClassBase;
use crate::types::context::{LintDiagnosticGuard, LintDiagnosticGuardBuilder};
use crate::types::diagnostic::{INVALID_TYPE_FORM, UNSUPPORTED_BOOL_CONVERSION};
use crate::types::function::{
    DataclassTransformerParams, FunctionSpans, FunctionType, KnownFunction,
};
use crate::types::generics::{GenericContext, PartialSpecialization, Specialization};
pub use crate::types::ide_support::all_members;
use crate::types::infer::infer_unpack_types;
use crate::types::mro::{Mro, MroError, MroIterator};
pub(crate) use crate::types::narrow::infer_narrowing_constraint;
use crate::types::protocol_class::ProtocolMemberKind;
use crate::types::signatures::{Parameter, ParameterForm, Parameters};
use crate::types::tuple::{TupleSpec, TupleType};
pub use crate::util::diagnostics::add_inferred_python_version_hint_to_diagnostic;
use crate::{Db, FxOrderSet, Module, Program};
pub(crate) use class::{ClassLiteral, ClassType, GenericAlias, KnownClass};
use instance::Protocol;
pub use instance::{NominalInstanceType, ProtocolInstanceType};
pub use special_form::SpecialFormType;

mod builder;
mod call;
mod class;
mod class_base;
mod context;
mod cyclic;
mod diagnostic;
mod display;
mod function;
mod generics;
pub(crate) mod ide_support;
mod infer;
mod instance;
mod mro;
mod narrow;
mod protocol_class;
mod signatures;
mod special_form;
mod string_annotation;
mod subclass_of;
mod tuple;
mod type_ordering;
mod unpacker;

mod definition;
#[cfg(test)]
mod property_tests;

#[salsa::tracked(returns(ref), heap_size=get_size2::GetSize::get_heap_size)]
pub fn check_types(db: &dyn Db, file: File) -> TypeCheckDiagnostics {
    let _span = tracing::trace_span!("check_types", ?file).entered();

    tracing::debug!("Checking file '{path}'", path = file.path(db));

    let index = semantic_index(db, file);
    let mut diagnostics = TypeCheckDiagnostics::default();

    for scope_id in index.scope_ids() {
        let result = infer_scope_types(db, scope_id);
        diagnostics.extend(result.diagnostics());
    }

    diagnostics.extend_diagnostics(
        index
            .semantic_syntax_errors()
            .iter()
            .map(|error| create_semantic_syntax_diagnostic(file, error)),
    );

    check_suppressions(db, file, &mut diagnostics);

    diagnostics
}

/// Infer the type of a binding.
pub(crate) fn binding_type<'db>(db: &'db dyn Db, definition: Definition<'db>) -> Type<'db> {
    let inference = infer_definition_types(db, definition);
    inference.binding_type(definition)
}

/// Infer the type of a declaration.
pub(crate) fn declaration_type<'db>(
    db: &'db dyn Db,
    definition: Definition<'db>,
) -> TypeAndQualifiers<'db> {
    let inference = infer_definition_types(db, definition);
    inference.declaration_type(definition)
}

/// Infer the type of a (possibly deferred) sub-expression of a [`Definition`].
///
/// Supports expressions that are evaluated within a type-params sub-scope.
///
/// ## Panics
/// If the given expression is not a sub-expression of the given [`Definition`].
fn definition_expression_type<'db>(
    db: &'db dyn Db,
    definition: Definition<'db>,
    expression: &ast::Expr,
) -> Type<'db> {
    let file = definition.file(db);
    let index = semantic_index(db, file);
    let file_scope = index.expression_scope_id(expression);
    let scope = file_scope.to_scope_id(db, file);
    if scope == definition.scope(db) {
        // expression is in the definition scope
        let inference = infer_definition_types(db, definition);
        if let Some(ty) = inference.try_expression_type(expression) {
            ty
        } else {
            infer_deferred_types(db, definition).expression_type(expression)
        }
    } else {
        // expression is in a type-params sub-scope
        infer_scope_types(db, scope).expression_type(expression)
    }
}

/// The descriptor protocol distinguishes two kinds of descriptors. Non-data descriptors
/// define a `__get__` method, while data descriptors additionally define a `__set__`
/// method or a `__delete__` method. This enum is used to categorize attributes into two
/// groups: (1) data descriptors and (2) normal attributes or non-data descriptors.
#[derive(Clone, Debug, Copy, PartialEq, Eq, Hash, salsa::Update, get_size2::GetSize)]
pub(crate) enum AttributeKind {
    DataDescriptor,
    NormalOrNonDataDescriptor,
}

impl AttributeKind {
    const fn is_data(self) -> bool {
        matches!(self, Self::DataDescriptor)
    }
}

#[derive(Clone, Debug, PartialEq, Eq)]
pub(crate) enum AttributeAssignmentResult<'db> {
    Ok,
    PossiblyUnbound,
    TypeMismatch(Type<'db>),
    TypeMismatchAndPossiblyUnbound(Type<'db>),
    TwoTypeMismatch(Type<'db>, Type<'db>),
    TwoTypeMismatchAndPossiblyUnbound(Type<'db>, Type<'db>),
    CannotAssign,
    CannotAssignToClassVar,
    CannotAssignToInstanceAttr,
    ReadOnlyProperty,
    FailToSet,
    FailToSetAndPossiblyUnbound,
    FailToSetAndTypeMismatch(Type<'db>),
    FailToSetAndTypeMismatchAndPossiblyUnbound(Type<'db>),
    FailToSetAttr,
    Unresolved,
}

impl BitAnd<Boundness> for AttributeAssignmentResult<'_> {
    type Output = Self;

    fn bitand(self, rhs: Boundness) -> Self::Output {
        match (self, rhs) {
            (Self::Ok, Boundness::PossiblyUnbound) => Self::PossiblyUnbound,
            (Self::TypeMismatch(ty), Boundness::PossiblyUnbound) => {
                Self::TypeMismatchAndPossiblyUnbound(ty)
            }
            (Self::FailToSet, Boundness::PossiblyUnbound) => Self::FailToSetAndPossiblyUnbound,
            (Self::FailToSetAndTypeMismatch(ty), Boundness::PossiblyUnbound) => {
                Self::FailToSetAndTypeMismatchAndPossiblyUnbound(ty)
            }
            (other, _) => other,
        }
    }
}

impl AttributeAssignmentResult<'_> {
    pub(crate) const fn is_not_err(&self) -> bool {
        matches!(self, Self::Ok | Self::PossiblyUnbound)
    }

    pub(crate) const fn is_possibly_unbound(&self) -> bool {
        matches!(
            self,
            Self::PossiblyUnbound
                | Self::TypeMismatchAndPossiblyUnbound(_)
                | Self::TwoTypeMismatchAndPossiblyUnbound(_, _)
                | Self::FailToSetAndPossiblyUnbound
                | Self::FailToSetAndTypeMismatchAndPossiblyUnbound(_)
        )
    }
}

/// This enum is used to control the behavior of the descriptor protocol implementation.
/// When invoked on a class object, the fallback type (a class attribute) can shadow a
/// non-data descriptor of the meta-type (the class's metaclass). However, this is not
/// true for instances. When invoked on an instance, the fallback type (an attribute on
/// the instance) can not completely shadow a non-data descriptor of the meta-type (the
/// class), because we do not currently attempt to statically infer if an instance
/// attribute is definitely defined (i.e. to check whether a particular method has been
/// called).
#[derive(Clone, Debug, Copy, PartialEq)]
enum InstanceFallbackShadowsNonDataDescriptor {
    Yes,
    No,
}

bitflags! {
    #[derive(Clone, Debug, Copy, PartialEq, Eq, Hash)]
    pub(crate) struct MemberLookupPolicy: u8 {
        /// Dunder methods are looked up on the meta-type of a type without potentially falling
        /// back on attributes on the type itself. For example, when implicitly invoked on an
        /// instance, dunder methods are not looked up as instance attributes. And when invoked
        /// on a class, dunder methods are only looked up on the metaclass, not the class itself.
        ///
        /// All other attributes use the `WithInstanceFallback` policy.
        ///
        /// If this flag is set - look up the attribute on the meta-type only.
        const NO_INSTANCE_FALLBACK = 1 << 0;

        /// When looking up an attribute on a class, we sometimes need to avoid
        /// looking up attributes defined on the `object` class. Usually because
        /// typeshed doesn't properly encode runtime behavior (e.g. see how `__new__` & `__init__`
        /// are handled during class creation).
        ///
        /// If this flag is set - exclude attributes defined on `object` when looking up attributes.
        const MRO_NO_OBJECT_FALLBACK = 1 << 1;

        /// When looking up an attribute on a class, we sometimes need to avoid
        /// looking up attributes defined on `type` if this is the metaclass of the class.
        ///
        /// This is similar to no object fallback above
        const META_CLASS_NO_TYPE_FALLBACK = 1 << 2;
    }
}

impl MemberLookupPolicy {
    /// Only look up the attribute on the meta-type.
    ///
    /// If false - Look up the attribute on the meta-type, but fall back to attributes on the instance
    /// if the meta-type attribute is not found or if the meta-type attribute is not a data
    /// descriptor.
    pub(crate) const fn no_instance_fallback(self) -> bool {
        self.contains(Self::NO_INSTANCE_FALLBACK)
    }

    /// Exclude attributes defined on `object` when looking up attributes.
    pub(crate) const fn mro_no_object_fallback(self) -> bool {
        self.contains(Self::MRO_NO_OBJECT_FALLBACK)
    }

    /// Exclude attributes defined on `type` when looking up meta-class-attributes.
    pub(crate) const fn meta_class_no_type_fallback(self) -> bool {
        self.contains(Self::META_CLASS_NO_TYPE_FALLBACK)
    }
}

impl Default for MemberLookupPolicy {
    fn default() -> Self {
        Self::empty()
    }
}

fn member_lookup_cycle_recover<'db>(
    _db: &'db dyn Db,
    _value: &PlaceAndQualifiers<'db>,
    _count: u32,
    _self: Type<'db>,
    _name: Name,
    _policy: MemberLookupPolicy,
) -> salsa::CycleRecoveryAction<PlaceAndQualifiers<'db>> {
    salsa::CycleRecoveryAction::Iterate
}

fn member_lookup_cycle_initial<'db>(
    _db: &'db dyn Db,
    _self: Type<'db>,
    _name: Name,
    _policy: MemberLookupPolicy,
) -> PlaceAndQualifiers<'db> {
    Place::bound(Type::Never).into()
}

fn class_lookup_cycle_recover<'db>(
    _db: &'db dyn Db,
    _value: &PlaceAndQualifiers<'db>,
    _count: u32,
    _self: Type<'db>,
    _name: Name,
    _policy: MemberLookupPolicy,
) -> salsa::CycleRecoveryAction<PlaceAndQualifiers<'db>> {
    salsa::CycleRecoveryAction::Iterate
}

fn class_lookup_cycle_initial<'db>(
    _db: &'db dyn Db,
    _self: Type<'db>,
    _name: Name,
    _policy: MemberLookupPolicy,
) -> PlaceAndQualifiers<'db> {
    Place::bound(Type::Never).into()
}

/// Meta data for `Type::Todo`, which represents a known limitation in ty.
#[cfg(debug_assertions)]
#[derive(Copy, Clone, Debug, PartialEq, Eq, Hash, get_size2::GetSize)]
pub struct TodoType(pub &'static str);

#[cfg(debug_assertions)]
impl std::fmt::Display for TodoType {
    fn fmt(&self, f: &mut std::fmt::Formatter<'_>) -> std::fmt::Result {
        write!(f, "({msg})", msg = self.0)
    }
}

#[cfg(not(debug_assertions))]
#[derive(Copy, Clone, Debug, PartialEq, Eq, Hash, get_size2::GetSize)]
pub struct TodoType;

#[cfg(not(debug_assertions))]
impl std::fmt::Display for TodoType {
    fn fmt(&self, _: &mut std::fmt::Formatter<'_>) -> std::fmt::Result {
        Ok(())
    }
}

/// Create a `Type::Todo` variant to represent a known limitation in the type system.
///
/// It can be created by specifying a custom message: `todo_type!("PEP 604 not supported")`.
#[cfg(debug_assertions)]
macro_rules! todo_type {
    ($message:literal) => {{
        const _: () = {
            let s = $message;

            if !s.is_ascii() {
                panic!("todo_type! message must be ASCII");
            }

            let bytes = s.as_bytes();
            let mut i = 0;
            while i < bytes.len() {
                // Check each byte for '(' or ')'
                let ch = bytes[i];

                assert!(
                    !40u8.eq_ignore_ascii_case(&ch) && !41u8.eq_ignore_ascii_case(&ch),
                    "todo_type! message must not contain parentheses",
                );
                i += 1;
            }
        };
        $crate::types::Type::Dynamic($crate::types::DynamicType::Todo($crate::types::TodoType(
            $message,
        )))
    }};
    ($message:ident) => {
        $crate::types::Type::Dynamic($crate::types::DynamicType::Todo($crate::types::TodoType(
            $message,
        )))
    };
}

#[cfg(not(debug_assertions))]
macro_rules! todo_type {
    () => {
        $crate::types::Type::Dynamic($crate::types::DynamicType::Todo(crate::types::TodoType))
    };
    ($message:literal) => {
        $crate::types::Type::Dynamic($crate::types::DynamicType::Todo(crate::types::TodoType))
    };
    ($message:ident) => {
        $crate::types::Type::Dynamic($crate::types::DynamicType::Todo(crate::types::TodoType))
    };
}

pub use crate::types::definition::TypeDefinition;
pub(crate) use todo_type;

/// Represents an instance of `builtins.property`.
///
/// # Ordering
/// Ordering is based on the property instance's salsa-assigned id and not on its values.
/// The id may change between runs, or when the property instance was garbage collected and recreated.
#[salsa::interned(debug)]
#[derive(PartialOrd, Ord)]
pub struct PropertyInstanceType<'db> {
    getter: Option<Type<'db>>,
    setter: Option<Type<'db>>,
}

// The Salsa heap is tracked separately.
impl get_size2::GetSize for PropertyInstanceType<'_> {}

impl<'db> PropertyInstanceType<'db> {
    fn apply_type_mapping<'a>(self, db: &'db dyn Db, type_mapping: &TypeMapping<'a, 'db>) -> Self {
        let getter = self
            .getter(db)
            .map(|ty| ty.apply_type_mapping(db, type_mapping));
        let setter = self
            .setter(db)
            .map(|ty| ty.apply_type_mapping(db, type_mapping));
        Self::new(db, getter, setter)
    }

    fn normalized_impl(self, db: &'db dyn Db, visitor: &mut TypeVisitor<'db>) -> Self {
        Self::new(
            db,
            self.getter(db).map(|ty| ty.normalized_impl(db, visitor)),
            self.setter(db).map(|ty| ty.normalized_impl(db, visitor)),
        )
    }

    fn find_legacy_typevars(
        self,
        db: &'db dyn Db,
        typevars: &mut FxOrderSet<TypeVarInstance<'db>>,
    ) {
        if let Some(ty) = self.getter(db) {
            ty.find_legacy_typevars(db, typevars);
        }
        if let Some(ty) = self.setter(db) {
            ty.find_legacy_typevars(db, typevars);
        }
    }

    fn materialize(self, db: &'db dyn Db, variance: TypeVarVariance) -> Self {
        Self::new(
            db,
            self.getter(db).map(|ty| ty.materialize(db, variance)),
            self.setter(db).map(|ty| ty.materialize(db, variance)),
        )
    }

    fn any_over_type(self, db: &'db dyn Db, type_fn: &dyn Fn(Type<'db>) -> bool) -> bool {
        self.getter(db)
            .is_some_and(|ty| ty.any_over_type(db, type_fn))
            || self
                .setter(db)
                .is_some_and(|ty| ty.any_over_type(db, type_fn))
    }
}

bitflags! {
    /// Used for the return type of `dataclass(…)` calls. Keeps track of the arguments
    /// that were passed in. For the precise meaning of the fields, see [1].
    ///
    /// [1]: https://docs.python.org/3/library/dataclasses.html
    #[derive(Debug, Clone, Copy, PartialEq, Eq, Hash)]
    pub struct DataclassParams: u16 {
        const INIT = 0b0000_0000_0001;
        const REPR = 0b0000_0000_0010;
        const EQ = 0b0000_0000_0100;
        const ORDER = 0b0000_0000_1000;
        const UNSAFE_HASH = 0b0000_0001_0000;
        const FROZEN = 0b0000_0010_0000;
        const MATCH_ARGS = 0b0000_0100_0000;
        const KW_ONLY = 0b0000_1000_0000;
        const SLOTS = 0b0001_0000_0000;
        const WEAKREF_SLOT = 0b0010_0000_0000;
    }
}

impl get_size2::GetSize for DataclassParams {}

impl Default for DataclassParams {
    fn default() -> Self {
        Self::INIT | Self::REPR | Self::EQ | Self::MATCH_ARGS
    }
}

impl From<DataclassTransformerParams> for DataclassParams {
    fn from(params: DataclassTransformerParams) -> Self {
        let mut result = Self::default();

        result.set(
            Self::EQ,
            params.contains(DataclassTransformerParams::EQ_DEFAULT),
        );
        result.set(
            Self::ORDER,
            params.contains(DataclassTransformerParams::ORDER_DEFAULT),
        );
        result.set(
            Self::KW_ONLY,
            params.contains(DataclassTransformerParams::KW_ONLY_DEFAULT),
        );
        result.set(
            Self::FROZEN,
            params.contains(DataclassTransformerParams::FROZEN_DEFAULT),
        );

        result
    }
}

/// Representation of a type: a set of possible values at runtime.
///
#[derive(Copy, Clone, Debug, PartialEq, Eq, Hash, salsa::Update, get_size2::GetSize)]
pub enum Type<'db> {
    /// The dynamic type: a statically unknown set of values
    Dynamic(DynamicType),
    /// The empty set of values
    Never,
    /// A specific function object
    FunctionLiteral(FunctionType<'db>),
    /// Represents a callable `instance.method` where `instance` is an instance of a class
    /// and `method` is a method (of that class).
    ///
    /// See [`BoundMethodType`] for more information.
    ///
    /// TODO: consider replacing this with `Callable & Instance(MethodType)`?
    /// I.e. if we have a method `def f(self, x: int) -> str`, and see it being called as
    /// `instance.f`, we could partially apply (and check) the `instance` argument against
    /// the `self` parameter, and return a `MethodType & Callable[[int], str]`.
    /// One drawback would be that we could not show the bound instance when that type is displayed.
    BoundMethod(BoundMethodType<'db>),
    /// Represents a specific instance of `types.MethodWrapperType`.
    ///
    /// TODO: consider replacing this with `Callable & types.MethodWrapperType` type?
    /// Requires `Callable` to be able to represent overloads, e.g. `types.FunctionType.__get__` has
    /// this behaviour when a method is accessed on a class vs an instance:
    ///
    /// ```txt
    ///  * (None,   type)         ->  Literal[function_on_which_it_was_called]
    ///  * (object, type | None)  ->  BoundMethod[instance, function_on_which_it_was_called]
    /// ```
    MethodWrapper(MethodWrapperKind<'db>),
    /// Represents a specific instance of `types.WrapperDescriptorType`.
    ///
    /// TODO: Similar to above, this could eventually be replaced by a generic `Callable`
    /// type. We currently add this as a separate variant because `FunctionType.__get__`
    /// is an overloaded method and we do not support `@overload` yet.
    WrapperDescriptor(WrapperDescriptorKind),
    /// A special callable that is returned by a `dataclass(…)` call. It is usually
    /// used as a decorator. Note that this is only used as a return type for actual
    /// `dataclass` calls, not for the argumentless `@dataclass` decorator.
    DataclassDecorator(DataclassParams),
    /// A special callable that is returned by a `dataclass_transform(…)` call.
    DataclassTransformer(DataclassTransformerParams),
    /// The type of an arbitrary callable object with a certain specified signature.
    Callable(CallableType<'db>),
    /// A specific module object
    ModuleLiteral(ModuleLiteralType<'db>),
    /// A specific class object
    ClassLiteral(ClassLiteral<'db>),
    /// A specialization of a generic class
    GenericAlias(GenericAlias<'db>),
    /// The set of all class objects that are subclasses of the given class (C), spelled `type[C]`.
    SubclassOf(SubclassOfType<'db>),
    /// The set of Python objects with the given class in their __class__'s method resolution order.
    /// Construct this variant using the `Type::instance` constructor function.
    NominalInstance(NominalInstanceType<'db>),
    /// The set of Python objects that conform to the interface described by a given protocol.
    /// Construct this variant using the `Type::instance` constructor function.
    ProtocolInstance(ProtocolInstanceType<'db>),
    /// A single Python object that requires special treatment in the type system,
    /// and which exists at a location that can be known prior to any analysis by ty.
    SpecialForm(SpecialFormType),
    /// Singleton types that are heavily special-cased by ty, and which are usually
    /// created as a result of some runtime operation (e.g. a type-alias statement,
    /// a typevar definition, or `Generic[T]` in a class's bases list).
    KnownInstance(KnownInstanceType<'db>),
    /// An instance of `builtins.property`
    PropertyInstance(PropertyInstanceType<'db>),
    /// The set of objects in any of the types in the union
    Union(UnionType<'db>),
    /// The set of objects in all of the types in the intersection
    Intersection(IntersectionType<'db>),
    /// Represents objects whose `__bool__` method is deterministic:
    /// - `AlwaysTruthy`: `__bool__` always returns `True`
    /// - `AlwaysFalsy`: `__bool__` always returns `False`
    AlwaysTruthy,
    AlwaysFalsy,
    /// An integer literal
    IntLiteral(i64),
    /// A boolean literal, either `True` or `False`.
    BooleanLiteral(bool),
    /// A string literal whose value is known
    StringLiteral(StringLiteralType<'db>),
    /// A string known to originate only from literal values, but whose value is not known (unlike
    /// `StringLiteral` above).
    LiteralString,
    /// A bytes literal
    BytesLiteral(BytesLiteralType<'db>),
    /// An instance of the builtin `tuple` class.
    /// TODO: Consider removing this in favor of `NominalInstance`. This is currently stored as a
    /// separate variant partly for historical reasons, and partly to allow us to easily
    /// distinguish tuples since they occur so often.
    Tuple(TupleType<'db>),
    /// An instance of a typevar in a generic class or function. When the generic class or function
    /// is specialized, we will replace this typevar with its specialization.
    TypeVar(TypeVarInstance<'db>),
    /// A bound super object like `super()` or `super(A, A())`
    /// This type doesn't handle an unbound super object like `super(A)`; for that we just use
    /// a `Type::NominalInstance` of `builtins.super`.
    BoundSuper(BoundSuperType<'db>),
    /// A subtype of `bool` that allows narrowing in both positive and negative cases.
    TypeIs(TypeIsType<'db>),
}

#[salsa::tracked]
impl<'db> Type<'db> {
    pub const fn any() -> Self {
        Self::Dynamic(DynamicType::Any)
    }

    pub const fn unknown() -> Self {
        Self::Dynamic(DynamicType::Unknown)
    }

    pub fn object(db: &'db dyn Db) -> Self {
        KnownClass::Object.to_instance(db)
    }

    pub const fn is_unknown(&self) -> bool {
        matches!(self, Type::Dynamic(DynamicType::Unknown))
    }

    pub const fn is_never(&self) -> bool {
        matches!(self, Type::Never)
    }

    /// Returns `true` if `self` is [`Type::Callable`].
    pub const fn is_callable_type(&self) -> bool {
        matches!(self, Type::Callable(..))
    }

    fn is_none(&self, db: &'db dyn Db) -> bool {
        self.into_nominal_instance()
            .is_some_and(|instance| instance.class.is_known(db, KnownClass::NoneType))
    }

    fn is_bool(&self, db: &'db dyn Db) -> bool {
        self.into_nominal_instance()
            .is_some_and(|instance| instance.class.is_known(db, KnownClass::Bool))
    }

    pub fn is_notimplemented(&self, db: &'db dyn Db) -> bool {
        self.into_nominal_instance()
            .is_some_and(|instance| instance.class.is_known(db, KnownClass::NotImplementedType))
    }

    pub fn is_object(&self, db: &'db dyn Db) -> bool {
        self.into_nominal_instance()
            .is_some_and(|instance| instance.class.is_object(db))
    }

    pub const fn is_todo(&self) -> bool {
        matches!(self, Type::Dynamic(DynamicType::Todo(_)))
    }

    pub const fn is_generic_alias(&self) -> bool {
        matches!(self, Type::GenericAlias(_))
    }

    const fn is_dynamic(&self) -> bool {
        matches!(self, Type::Dynamic(_))
    }

    /// Returns the top materialization (or upper bound materialization) of this type, which is the
    /// most general form of the type that is fully static.
    #[must_use]
    pub(crate) fn top_materialization(&self, db: &'db dyn Db) -> Type<'db> {
        self.materialize(db, TypeVarVariance::Covariant)
    }

    /// Returns the bottom materialization (or lower bound materialization) of this type, which is
    /// the most specific form of the type that is fully static.
    #[must_use]
    pub(crate) fn bottom_materialization(&self, db: &'db dyn Db) -> Type<'db> {
        self.materialize(db, TypeVarVariance::Contravariant)
    }

    /// Returns the materialization of this type depending on the given `variance`.
    ///
    /// More concretely, `T'`, the materialization of `T`, is the type `T` with all occurrences of
    /// the dynamic types (`Any`, `Unknown`, `Todo`) replaced as follows:
    ///
    /// - In covariant position, it's replaced with `object`
    /// - In contravariant position, it's replaced with `Never`
    /// - In invariant position, it's replaced with an unresolved type variable
    fn materialize(&self, db: &'db dyn Db, variance: TypeVarVariance) -> Type<'db> {
        match self {
            Type::Dynamic(_) => match variance {
                // TODO: For an invariant position, e.g. `list[Any]`, it should be replaced with an
                // existential type representing "all lists, containing any type." We currently
                // represent this by replacing `Any` in invariant position with an unresolved type
                // variable.
                TypeVarVariance::Invariant => Type::TypeVar(TypeVarInstance::new(
                    db,
                    Name::new_static("T_all"),
                    None,
                    None,
                    variance,
                    None,
                    TypeVarKind::Pep695,
                )),
                TypeVarVariance::Covariant => Type::object(db),
                TypeVarVariance::Contravariant => Type::Never,
                TypeVarVariance::Bivariant => unreachable!(),
            },

            Type::Never
            | Type::WrapperDescriptor(_)
            | Type::MethodWrapper(_)
            | Type::DataclassDecorator(_)
            | Type::DataclassTransformer(_)
            | Type::ModuleLiteral(_)
            | Type::IntLiteral(_)
            | Type::BooleanLiteral(_)
            | Type::StringLiteral(_)
            | Type::LiteralString
            | Type::BytesLiteral(_)
            | Type::SpecialForm(_)
            | Type::KnownInstance(_)
            | Type::AlwaysFalsy
            | Type::AlwaysTruthy
            | Type::ClassLiteral(_)
            | Type::BoundSuper(_) => *self,

            Type::PropertyInstance(property_instance) => {
                Type::PropertyInstance(property_instance.materialize(db, variance))
            }

            Type::FunctionLiteral(_) | Type::BoundMethod(_) => {
                // TODO: Subtyping between function / methods with a callable accounts for the
                // signature (parameters and return type), so we might need to do something here
                *self
            }

            Type::NominalInstance(nominal_instance_type) => {
                Type::NominalInstance(nominal_instance_type.materialize(db, variance))
            }
            Type::GenericAlias(generic_alias) => {
                Type::GenericAlias(generic_alias.materialize(db, variance))
            }
            Type::Callable(callable_type) => {
                Type::Callable(callable_type.materialize(db, variance))
            }
            Type::SubclassOf(subclass_of_type) => subclass_of_type.materialize(db, variance),
            Type::ProtocolInstance(protocol_instance_type) => {
                // TODO: Add tests for this once subtyping/assignability is implemented for
                // protocols. It _might_ require changing the logic here because:
                //
                // > Subtyping for protocol instances involves taking account of the fact that
                // > read-only property members, and method members, on protocols act covariantly;
                // > write-only property members act contravariantly; and read/write attribute
                // > members on protocols act invariantly
                Type::ProtocolInstance(protocol_instance_type.materialize(db, variance))
            }
            Type::Union(union_type) => union_type.map(db, |ty| ty.materialize(db, variance)),
            Type::Intersection(intersection_type) => IntersectionBuilder::new(db)
                .positive_elements(
                    intersection_type
                        .positive(db)
                        .iter()
                        .map(|ty| ty.materialize(db, variance)),
                )
                .negative_elements(
                    intersection_type
                        .negative(db)
                        .iter()
                        .map(|ty| ty.materialize(db, variance.flip())),
                )
                .build(),
            Type::Tuple(tuple_type) => Type::tuple(tuple_type.materialize(db, variance)),
            Type::TypeVar(type_var) => Type::TypeVar(type_var.materialize(db, variance)),
            Type::TypeIs(type_is) => {
                type_is.with_type(db, type_is.return_type(db).materialize(db, variance))
            }
        }
    }

    /// Return `true` if `self`, or any of the types contained in `self`, match the closure passed in.
    pub fn any_over_type(self, db: &'db dyn Db, type_fn: &dyn Fn(Type<'db>) -> bool) -> bool {
        if type_fn(self) {
            return true;
        }

        match self {
            Self::AlwaysFalsy
            | Self::AlwaysTruthy
            | Self::Never
            | Self::BooleanLiteral(_)
            | Self::BytesLiteral(_)
            | Self::ModuleLiteral(_)
            | Self::FunctionLiteral(_)
            | Self::ClassLiteral(_)
            | Self::SpecialForm(_)
            | Self::KnownInstance(_)
            | Self::StringLiteral(_)
            | Self::IntLiteral(_)
            | Self::LiteralString
            | Self::Dynamic(_)
            | Self::BoundMethod(_)
            | Self::WrapperDescriptor(_)
            | Self::MethodWrapper(_)
            | Self::DataclassDecorator(_)
            | Self::DataclassTransformer(_) => false,

            Self::GenericAlias(generic) => generic
                .specialization(db)
                .types(db)
                .iter()
                .copied()
                .any(|ty| ty.any_over_type(db, type_fn)),

            Self::Callable(callable) => {
                let signatures = callable.signatures(db);
                signatures.iter().any(|signature| {
                    signature.parameters().iter().any(|param| {
                        param
                            .annotated_type()
                            .is_some_and(|ty| ty.any_over_type(db, type_fn))
                    }) || signature
                        .return_ty
                        .is_some_and(|ty| ty.any_over_type(db, type_fn))
                })
            }

            Self::SubclassOf(subclass_of) => {
                Type::from(subclass_of.subclass_of()).any_over_type(db, type_fn)
            }

            Self::TypeVar(typevar) => match typevar.bound_or_constraints(db) {
                None => false,
                Some(TypeVarBoundOrConstraints::UpperBound(bound)) => {
                    bound.any_over_type(db, type_fn)
                }
                Some(TypeVarBoundOrConstraints::Constraints(constraints)) => constraints
                    .elements(db)
                    .iter()
                    .any(|constraint| constraint.any_over_type(db, type_fn)),
            },

            Self::BoundSuper(bound_super) => {
                Type::from(bound_super.pivot_class(db)).any_over_type(db, type_fn)
                    || Type::from(bound_super.owner(db)).any_over_type(db, type_fn)
            }

            Self::Tuple(tuple) => tuple
                .tuple(db)
                .all_elements()
                .any(|ty| ty.any_over_type(db, type_fn)),

            Self::Union(union) => union
                .elements(db)
                .iter()
                .any(|ty| ty.any_over_type(db, type_fn)),

            Self::Intersection(intersection) => {
                intersection
                    .positive(db)
                    .iter()
                    .any(|ty| ty.any_over_type(db, type_fn))
                    || intersection
                        .negative(db)
                        .iter()
                        .any(|ty| ty.any_over_type(db, type_fn))
            }

            Self::ProtocolInstance(protocol) => protocol.any_over_type(db, type_fn),
            Self::PropertyInstance(property) => property.any_over_type(db, type_fn),

            Self::NominalInstance(instance) => match instance.class {
                ClassType::NonGeneric(_) => false,
                ClassType::Generic(generic) => generic
                    .specialization(db)
                    .types(db)
                    .iter()
                    .any(|ty| ty.any_over_type(db, type_fn)),
            },

            Self::TypeIs(type_is) => type_is.return_type(db).any_over_type(db, type_fn),
        }
    }

    pub const fn into_class_literal(self) -> Option<ClassLiteral<'db>> {
        match self {
            Type::ClassLiteral(class_type) => Some(class_type),
            _ => None,
        }
    }

    #[track_caller]
    pub fn expect_class_literal(self) -> ClassLiteral<'db> {
        self.into_class_literal()
            .expect("Expected a Type::ClassLiteral variant")
    }

    pub const fn is_subclass_of(&self) -> bool {
        matches!(self, Type::SubclassOf(..))
    }

    pub const fn is_class_literal(&self) -> bool {
        matches!(self, Type::ClassLiteral(..))
    }

    pub(crate) const fn into_tuple(self) -> Option<TupleType<'db>> {
        match self {
            Type::Tuple(tuple_type) => Some(tuple_type),
            _ => None,
        }
    }

    /// Turn a class literal (`Type::ClassLiteral` or `Type::GenericAlias`) into a `ClassType`.
    /// Since a `ClassType` must be specialized, apply the default specialization to any
    /// unspecialized generic class literal.
    pub fn to_class_type(self, db: &'db dyn Db) -> Option<ClassType<'db>> {
        match self {
            Type::ClassLiteral(class_literal) => Some(class_literal.default_specialization(db)),
            Type::GenericAlias(alias) => Some(ClassType::Generic(alias)),
            _ => None,
        }
    }

    #[track_caller]
    pub fn expect_class_type(self, db: &'db dyn Db) -> ClassType<'db> {
        self.to_class_type(db)
            .expect("Expected a Type::GenericAlias or Type::ClassLiteral variant")
    }

    pub fn is_class_type(&self, db: &'db dyn Db) -> bool {
        match self {
            Type::ClassLiteral(class) if class.generic_context(db).is_none() => true,
            Type::GenericAlias(_) => true,
            _ => false,
        }
    }

    pub const fn is_property_instance(&self) -> bool {
        matches!(self, Type::PropertyInstance(..))
    }

    pub fn module_literal(db: &'db dyn Db, importing_file: File, submodule: &Module) -> Self {
        Self::ModuleLiteral(ModuleLiteralType::new(db, importing_file, submodule))
    }

    pub const fn into_module_literal(self) -> Option<ModuleLiteralType<'db>> {
        match self {
            Type::ModuleLiteral(module) => Some(module),
            _ => None,
        }
    }

    #[track_caller]
    pub fn expect_module_literal(self) -> ModuleLiteralType<'db> {
        self.into_module_literal()
            .expect("Expected a Type::ModuleLiteral variant")
    }

    pub const fn into_union(self) -> Option<UnionType<'db>> {
        match self {
            Type::Union(union_type) => Some(union_type),
            _ => None,
        }
    }

    #[track_caller]
    pub fn expect_union(self) -> UnionType<'db> {
        self.into_union().expect("Expected a Type::Union variant")
    }

    pub const fn is_union(&self) -> bool {
        matches!(self, Type::Union(..))
    }

    pub const fn into_intersection(self) -> Option<IntersectionType<'db>> {
        match self {
            Type::Intersection(intersection_type) => Some(intersection_type),
            _ => None,
        }
    }

    #[track_caller]
    pub fn expect_intersection(self) -> IntersectionType<'db> {
        self.into_intersection()
            .expect("Expected a Type::Intersection variant")
    }

    pub const fn into_function_literal(self) -> Option<FunctionType<'db>> {
        match self {
            Type::FunctionLiteral(function_type) => Some(function_type),
            _ => None,
        }
    }

    #[track_caller]
    pub fn expect_function_literal(self) -> FunctionType<'db> {
        self.into_function_literal()
            .expect("Expected a Type::FunctionLiteral variant")
    }

    pub const fn is_function_literal(&self) -> bool {
        matches!(self, Type::FunctionLiteral(..))
    }

    pub const fn is_bound_method(&self) -> bool {
        matches!(self, Type::BoundMethod(..))
    }

    pub fn is_union_of_single_valued(&self, db: &'db dyn Db) -> bool {
        self.into_union().is_some_and(|union| {
            union
                .elements(db)
                .iter()
                .all(|ty| ty.is_single_valued(db) || ty.is_bool(db) || ty.is_literal_string())
        }) || self.is_bool(db)
            || self.is_literal_string()
    }

    pub const fn into_int_literal(self) -> Option<i64> {
        match self {
            Type::IntLiteral(value) => Some(value),
            _ => None,
        }
    }

    pub fn into_string_literal(self) -> Option<StringLiteralType<'db>> {
        match self {
            Type::StringLiteral(string_literal) => Some(string_literal),
            _ => None,
        }
    }

    pub fn is_string_literal(&self) -> bool {
        matches!(self, Type::StringLiteral(..))
    }

    #[track_caller]
    pub fn expect_int_literal(self) -> i64 {
        self.into_int_literal()
            .expect("Expected a Type::IntLiteral variant")
    }

    pub const fn is_boolean_literal(&self) -> bool {
        matches!(self, Type::BooleanLiteral(..))
    }

    pub const fn is_literal_string(&self) -> bool {
        matches!(self, Type::LiteralString)
    }

    pub fn string_literal(db: &'db dyn Db, string: &str) -> Self {
        Self::StringLiteral(StringLiteralType::new(db, string))
    }

    pub fn bytes_literal(db: &'db dyn Db, bytes: &[u8]) -> Self {
        Self::BytesLiteral(BytesLiteralType::new(db, bytes))
    }

    #[must_use]
    pub fn negate(&self, db: &'db dyn Db) -> Type<'db> {
        IntersectionBuilder::new(db).add_negative(*self).build()
    }

    #[must_use]
    pub fn negate_if(&self, db: &'db dyn Db, yes: bool) -> Type<'db> {
        if yes { self.negate(db) } else { *self }
    }

    /// Returns the fallback instance type that a literal is an instance of, or `None` if the type
    /// is not a literal.
    pub fn literal_fallback_instance(self, db: &'db dyn Db) -> Option<Type<'db>> {
        // There are other literal types that could conceivable be included here: class literals
        // falling back to `type[X]`, for instance. For now, there is not much rigorous thought put
        // into what's included vs not; this is just an empirical choice that makes our ecosystem
        // report look better until we have proper bidirectional type inference.
        match self {
            Type::StringLiteral(_) | Type::LiteralString => Some(KnownClass::Str.to_instance(db)),
            Type::BooleanLiteral(_) => Some(KnownClass::Bool.to_instance(db)),
            Type::IntLiteral(_) => Some(KnownClass::Int.to_instance(db)),
            Type::BytesLiteral(_) => Some(KnownClass::Bytes.to_instance(db)),
            Type::ModuleLiteral(_) => Some(KnownClass::ModuleType.to_instance(db)),
            _ => None,
        }
    }

    /// Return a "normalized" version of `self` that ensures that equivalent types have the same Salsa ID.
    ///
    /// A normalized type:
    /// - Has all unions and intersections sorted according to a canonical order,
    ///   no matter how "deeply" a union/intersection may be nested.
    /// - Strips the names of positional-only parameters and variadic parameters from `Callable` types,
    ///   as these are irrelevant to whether a callable type `X` is equivalent to a callable type `Y`.
    /// - Strips the types of default values from parameters in `Callable` types: only whether a parameter
    ///   *has* or *does not have* a default value is relevant to whether two `Callable` types  are equivalent.
    /// - Converts class-based protocols into synthesized protocols
    #[must_use]
    pub fn normalized(self, db: &'db dyn Db) -> Self {
        let mut visitor = TypeVisitor::default();
        self.normalized_impl(db, &mut visitor)
    }

    #[must_use]
    pub(crate) fn normalized_impl(self, db: &'db dyn Db, visitor: &mut TypeVisitor<'db>) -> Self {
        match self {
            Type::Union(union) => {
                visitor.visit(self, |v| Type::Union(union.normalized_impl(db, v)))
            }
            Type::Intersection(intersection) => visitor.visit(self, |v| {
                Type::Intersection(intersection.normalized_impl(db, v))
            }),
            Type::Tuple(tuple) => {
                visitor.visit(self, |v| Type::tuple(tuple.normalized_impl(db, v)))
            }
            Type::Callable(callable) => {
                visitor.visit(self, |v| Type::Callable(callable.normalized_impl(db, v)))
            }
            Type::ProtocolInstance(protocol) => {
                visitor.visit(self, |v| protocol.normalized_impl(db, v))
            }
            Type::NominalInstance(instance) => visitor.visit(self, |v| {
                Type::NominalInstance(instance.normalized_impl(db, v))
            }),
            Type::FunctionLiteral(function) => visitor.visit(self, |v| {
                Type::FunctionLiteral(function.normalized_impl(db, v))
            }),
            Type::PropertyInstance(property) => visitor.visit(self, |v| {
                Type::PropertyInstance(property.normalized_impl(db, v))
            }),
            Type::MethodWrapper(method_kind) => visitor.visit(self, |v| {
                Type::MethodWrapper(method_kind.normalized_impl(db, v))
            }),
            Type::BoundMethod(method) => {
                visitor.visit(self, |v| Type::BoundMethod(method.normalized_impl(db, v)))
            }
            Type::BoundSuper(bound_super) => visitor.visit(self, |v| {
                Type::BoundSuper(bound_super.normalized_impl(db, v))
            }),
            Type::GenericAlias(generic) => {
                visitor.visit(self, |v| Type::GenericAlias(generic.normalized_impl(db, v)))
            }
            Type::SubclassOf(subclass_of) => visitor.visit(self, |v| {
                Type::SubclassOf(subclass_of.normalized_impl(db, v))
            }),
            Type::TypeVar(typevar) => {
                visitor.visit(self, |v| Type::TypeVar(typevar.normalized_impl(db, v)))
            }
            Type::KnownInstance(known_instance) => visitor.visit(self, |v| {
                Type::KnownInstance(known_instance.normalized_impl(db, v))
            }),
            Type::TypeIs(type_is) => visitor.visit(self, |v| {
                type_is.with_type(db, type_is.return_type(db).normalized_impl(db, v))
            }),
            Type::Dynamic(dynamic) => Type::Dynamic(dynamic.normalized()),
            Type::LiteralString
            | Type::AlwaysFalsy
            | Type::AlwaysTruthy
            | Type::BooleanLiteral(_)
            | Type::BytesLiteral(_)
            | Type::StringLiteral(_)
            | Type::Never
            | Type::WrapperDescriptor(_)
            | Type::DataclassDecorator(_)
            | Type::DataclassTransformer(_)
            | Type::ModuleLiteral(_)
            | Type::ClassLiteral(_)
            | Type::SpecialForm(_)
            | Type::IntLiteral(_) => self,
        }
    }

    /// Return `true` if subtyping is always reflexive for this type; `T <: T` is always true for
    /// any `T` of this type.
    ///
    /// This is true for fully static types, but also for some types that may not be fully static.
    /// For example, a `ClassLiteral` may inherit `Any`, but its subtyping is still reflexive.
    ///
    /// This method may have false negatives, but it should not have false positives. It should be
    /// a cheap shallow check, not an exhaustive recursive check.
    fn subtyping_is_always_reflexive(self) -> bool {
        match self {
            Type::Never
            | Type::FunctionLiteral(..)
            | Type::BoundMethod(_)
            | Type::WrapperDescriptor(_)
            | Type::MethodWrapper(_)
            | Type::DataclassDecorator(_)
            | Type::DataclassTransformer(_)
            | Type::ModuleLiteral(..)
            | Type::IntLiteral(_)
            | Type::BooleanLiteral(_)
            | Type::StringLiteral(_)
            | Type::LiteralString
            | Type::BytesLiteral(_)
            | Type::SpecialForm(_)
            | Type::KnownInstance(_)
            | Type::AlwaysFalsy
            | Type::AlwaysTruthy
            | Type::PropertyInstance(_)
            // might inherit `Any`, but subtyping is still reflexive
            | Type::ClassLiteral(_) => true,
            Type::Dynamic(_)
            | Type::NominalInstance(_)
            | Type::ProtocolInstance(_)
            | Type::GenericAlias(_)
            | Type::SubclassOf(_)
            | Type::Union(_)
            | Type::Intersection(_)
            | Type::Callable(_)
            | Type::Tuple(_)
            | Type::TypeVar(_)
            | Type::BoundSuper(_)
            | Type::TypeIs(_) => false,
        }
    }

    /// Return true if this type is a [subtype of] type `target`.
    ///
    /// For fully static types, this means that the set of objects represented by `self` is a
    /// subset of the objects represented by `target`.
    ///
    /// For gradual types, it means that the union of all possible sets of values represented by
    /// `self` (the "top materialization" of `self`) is a subtype of the intersection of all
    /// possible sets of values represented by `target` (the "bottom materialization" of
    /// `target`). In other words, for all possible pairs of materializations `self'` and
    /// `target'`, `self'` is always a subtype of `target'`.
    ///
    /// Note that this latter expansion of the subtyping relation to non-fully-static types is not
    /// described in the typing spec, but the primary use of the subtyping relation is for
    /// simplifying unions and intersections, and this expansion to gradual types is sound and
    /// allows us to better simplify many unions and intersections. This definition does mean the
    /// subtyping relation is not reflexive for non-fully-static types (e.g. `Any` is not a subtype
    /// of `Any`).
    ///
    /// [subtype of]: https://typing.python.org/en/latest/spec/concepts.html#subtype-supertype-and-type-equivalence
    ///
    /// There would be an even more general definition of subtyping for gradual types, allowing a
    /// type `S` to be a subtype of a type `T` if the top materialization of `S` (`S+`) is a
    /// subtype of `T+`, and the bottom materialization of `S` (`S-`) is a subtype of `T-`. This
    /// definition is attractive in that it would restore reflexivity of subtyping for all types,
    /// and would mean that gradual equivalence of `S` and `T` could be defined simply as `S <: T
    /// && T <: S`. It would also be sound, in that simplifying unions or intersections according
    /// to this definition of subtyping would still result in an equivalent type.
    ///
    /// Unfortunately using this definition would break transitivity of subtyping when both nominal
    /// and structural types are involved, because Liskov enforcement for nominal types is based on
    /// assignability, so we can have class `A` with method `def meth(self) -> Any` and a subclass
    /// `B(A)` with method `def meth(self) -> int`. In this case, `A` would be a subtype of a
    /// protocol `P` with method `def meth(self) -> Any`, but `B` would not be a subtype of `P`,
    /// and yet `B` is (by nominal subtyping) a subtype of `A`, so we would have `B <: A` and `A <:
    /// P`, but not `B <: P`. Losing transitivity of subtyping is not tenable (it makes union and
    /// intersection simplification dependent on the order in which elements are added), so we do
    /// not use this more general definition of subtyping.
    pub(crate) fn is_subtype_of(self, db: &'db dyn Db, target: Type<'db>) -> bool {
        self.has_relation_to(db, target, TypeRelation::Subtyping)
    }

    /// Return true if this type is [assignable to] type `target`.
    ///
    /// [assignable to]: https://typing.python.org/en/latest/spec/concepts.html#the-assignable-to-or-consistent-subtyping-relation
    pub(crate) fn is_assignable_to(self, db: &'db dyn Db, target: Type<'db>) -> bool {
        self.has_relation_to(db, target, TypeRelation::Assignability)
    }

    fn has_relation_to(self, db: &'db dyn Db, target: Type<'db>, relation: TypeRelation) -> bool {
        // Subtyping implies assignability, so if subtyping is reflexive and the two types are
        // equivalent, it is both a subtype and assignable. Assignability is always reflexive.
        if (relation.is_assignability() || self.subtyping_is_always_reflexive())
            && self.is_equivalent_to(db, target)
        {
            return true;
        }

        match (self, target) {
            // Everything is a subtype of `object`.
            (_, Type::NominalInstance(instance)) if instance.class.is_object(db) => true,

            // `Never` is the bottom type, the empty set.
            // It is a subtype of all other types.
            (Type::Never, _) => true,

            // Dynamic is only a subtype of `object` and only a supertype of `Never`; both were
            // handled above. It's always assignable, though.
            (Type::Dynamic(_), _) | (_, Type::Dynamic(_)) => relation.is_assignability(),

            // In general, a TypeVar `T` is not a subtype of a type `S` unless one of the two conditions is satisfied:
            // 1. `T` is a bound TypeVar and `T`'s upper bound is a subtype of `S`.
            //    TypeVars without an explicit upper bound are treated as having an implicit upper bound of `object`.
            // 2. `T` is a constrained TypeVar and all of `T`'s constraints are subtypes of `S`.
            //
            // However, there is one exception to this general rule: for any given typevar `T`,
            // `T` will always be a subtype of any union containing `T`.
            // A similar rule applies in reverse to intersection types.
            (Type::TypeVar(_), Type::Union(union)) if union.elements(db).contains(&self) => true,
            (Type::Intersection(intersection), Type::TypeVar(_))
                if intersection.positive(db).contains(&target) =>
            {
                true
            }
            (Type::Intersection(intersection), Type::TypeVar(_))
                if intersection.negative(db).contains(&target) =>
            {
                false
            }

            // Two identical typevars must always solve to the same type, so they are always
            // subtypes of each other and assignable to each other.
            (Type::TypeVar(lhs_typevar), Type::TypeVar(rhs_typevar))
                if lhs_typevar == rhs_typevar =>
            {
                true
            }

            // A fully static typevar is a subtype of its upper bound, and to something similar to
            // the union of its constraints. An unbound, unconstrained, fully static typevar has an
            // implicit upper bound of `object` (which is handled above).
            (Type::TypeVar(typevar), _) if typevar.bound_or_constraints(db).is_some() => {
                match typevar.bound_or_constraints(db) {
                    None => unreachable!(),
                    Some(TypeVarBoundOrConstraints::UpperBound(bound)) => {
                        bound.has_relation_to(db, target, relation)
                    }
                    Some(TypeVarBoundOrConstraints::Constraints(constraints)) => constraints
                        .elements(db)
                        .iter()
                        .all(|constraint| constraint.has_relation_to(db, target, relation)),
                }
            }

            // If the typevar is constrained, there must be multiple constraints, and the typevar
            // might be specialized to any one of them. However, the constraints do not have to be
            // disjoint, which means an lhs type might be a subtype of all of the constraints.
            (_, Type::TypeVar(typevar))
                if typevar.constraints(db).is_some_and(|constraints| {
                    constraints
                        .iter()
                        .all(|constraint| self.has_relation_to(db, *constraint, relation))
                }) =>
            {
                true
            }

            // `Never` is the bottom type, the empty set.
            // Other than one unlikely edge case (TypeVars bound to `Never`),
            // no other type is a subtype of or assignable to `Never`.
            (_, Type::Never) => false,

            (Type::Union(union), _) => union
                .elements(db)
                .iter()
                .all(|&elem_ty| elem_ty.has_relation_to(db, target, relation)),

            (_, Type::Union(union)) => union
                .elements(db)
                .iter()
                .any(|&elem_ty| self.has_relation_to(db, elem_ty, relation)),

            // If both sides are intersections we need to handle the right side first
            // (A & B & C) is a subtype of (A & B) because the left is a subtype of both A and B,
            // but none of A, B, or C is a subtype of (A & B).
            (_, Type::Intersection(intersection)) => {
                intersection
                    .positive(db)
                    .iter()
                    .all(|&pos_ty| self.has_relation_to(db, pos_ty, relation))
                    && intersection
                        .negative(db)
                        .iter()
                        .all(|&neg_ty| self.is_disjoint_from(db, neg_ty))
            }

            (Type::Intersection(intersection), _) => intersection
                .positive(db)
                .iter()
                .any(|&elem_ty| elem_ty.has_relation_to(db, target, relation)),

            // Other than the special cases checked above, no other types are a subtype of a
            // typevar, since there's no guarantee what type the typevar will be specialized to.
            // (If the typevar is bounded, it might be specialized to a smaller type than the
            // bound. This is true even if the bound is a final class, since the typevar can still
            // be specialized to `Never`.)
            (_, Type::TypeVar(_)) => false,

            // Note that the definition of `Type::AlwaysFalsy` depends on the return value of `__bool__`.
            // If `__bool__` always returns True or False, it can be treated as a subtype of `AlwaysTruthy` or `AlwaysFalsy`, respectively.
            (left, Type::AlwaysFalsy) => left.bool(db).is_always_false(),
            (left, Type::AlwaysTruthy) => left.bool(db).is_always_true(),
            // Currently, the only supertype of `AlwaysFalsy` and `AlwaysTruthy` is the universal set (object instance).
            (Type::AlwaysFalsy | Type::AlwaysTruthy, _) => {
                target.is_equivalent_to(db, Type::object(db))
            }

            // These clauses handle type variants that include function literals. A function
            // literal is the subtype of itself, and not of any other function literal. However,
            // our representation of a function literal includes any specialization that should be
            // applied to the signature. Different specializations of the same function literal are
            // only subtypes of each other if they result in the same signature.
            (Type::FunctionLiteral(self_function), Type::FunctionLiteral(target_function)) => {
                self_function.has_relation_to(db, target_function, relation)
            }
            (Type::BoundMethod(self_method), Type::BoundMethod(target_method)) => {
                self_method.has_relation_to(db, target_method, relation)
            }
            (Type::MethodWrapper(self_method), Type::MethodWrapper(target_method)) => {
                self_method.has_relation_to(db, target_method, relation)
            }

            // No literal type is a subtype of any other literal type, unless they are the same
            // type (which is handled above). This case is not necessary from a correctness
            // perspective (the fallback cases below will handle it correctly), but it is important
            // for performance of simplifying large unions of literal types.
            (
                Type::StringLiteral(_)
                | Type::IntLiteral(_)
                | Type::BytesLiteral(_)
                | Type::ClassLiteral(_)
                | Type::FunctionLiteral(_)
                | Type::ModuleLiteral(_),
                Type::StringLiteral(_)
                | Type::IntLiteral(_)
                | Type::BytesLiteral(_)
                | Type::ClassLiteral(_)
                | Type::FunctionLiteral(_)
                | Type::ModuleLiteral(_),
            ) => false,

            (Type::NominalInstance(_) | Type::ProtocolInstance(_), Type::Callable(_)) => {
                let call_symbol = self
                    .member_lookup_with_policy(
                        db,
                        Name::new_static("__call__"),
                        MemberLookupPolicy::NO_INSTANCE_FALLBACK,
                    )
                    .place;
                // If the type of __call__ is a subtype of a callable type, this instance is.
                // Don't add other special cases here; our subtyping of a callable type
                // shouldn't get out of sync with the calls we will actually allow.
                if let Place::Type(t, Boundness::Bound) = call_symbol {
                    t.has_relation_to(db, target, relation)
                } else {
                    false
                }
            }

            (Type::ProtocolInstance(left), Type::ProtocolInstance(right)) => {
                left.has_relation_to(db, right, relation)
            }
            // A protocol instance can never be a subtype of a nominal type, with the *sole* exception of `object`.
            (Type::ProtocolInstance(_), _) => false,
            (_, Type::ProtocolInstance(protocol)) => {
                self.satisfies_protocol(db, protocol, relation)
            }

            // All `StringLiteral` types are a subtype of `LiteralString`.
            (Type::StringLiteral(_), Type::LiteralString) => true,

            // Except for the special `LiteralString` case above,
            // most `Literal` types delegate to their instance fallbacks
            // unless `self` is exactly equivalent to `target` (handled above)
            (
                Type::StringLiteral(_)
                | Type::LiteralString
                | Type::BooleanLiteral(_)
                | Type::IntLiteral(_)
                | Type::BytesLiteral(_)
                | Type::ModuleLiteral(_),
                _,
            ) => (self.literal_fallback_instance(db))
                .is_some_and(|instance| instance.has_relation_to(db, target, relation)),

            (Type::FunctionLiteral(self_function_literal), Type::Callable(_)) => {
                self_function_literal
                    .into_callable_type(db)
                    .has_relation_to(db, target, relation)
            }

            (Type::BoundMethod(self_bound_method), Type::Callable(_)) => self_bound_method
                .into_callable_type(db)
                .has_relation_to(db, target, relation),

            // A `FunctionLiteral` type is a single-valued type like the other literals handled above,
            // so it also, for now, just delegates to its instance fallback.
            (Type::FunctionLiteral(_), _) => KnownClass::FunctionType
                .to_instance(db)
                .has_relation_to(db, target, relation),

            // The same reasoning applies for these special callable types:
            (Type::BoundMethod(_), _) => KnownClass::MethodType
                .to_instance(db)
                .has_relation_to(db, target, relation),
            (Type::MethodWrapper(_), _) => KnownClass::WrapperDescriptorType
                .to_instance(db)
                .has_relation_to(db, target, relation),
            (Type::WrapperDescriptor(_), _) => KnownClass::WrapperDescriptorType
                .to_instance(db)
                .has_relation_to(db, target, relation),

            (Type::Callable(self_callable), Type::Callable(other_callable)) => {
                self_callable.has_relation_to(db, other_callable, relation)
            }

            (Type::DataclassDecorator(_) | Type::DataclassTransformer(_), _) => {
                // TODO: Implement subtyping using an equivalent `Callable` type.
                false
            }

            // `TypeIs` is invariant.
            (Type::TypeIs(left), Type::TypeIs(right)) => {
                left.return_type(db)
                    .has_relation_to(db, right.return_type(db), relation)
                    && right
                        .return_type(db)
                        .has_relation_to(db, left.return_type(db), relation)
            }

            // `TypeIs[T]` is a subtype of `bool`.
            (Type::TypeIs(_), _) => KnownClass::Bool
                .to_instance(db)
                .has_relation_to(db, target, relation),

            // Function-like callables are subtypes of `FunctionType`
            (Type::Callable(callable), _)
                if callable.is_function_like(db)
                    && KnownClass::FunctionType
                        .to_instance(db)
                        .has_relation_to(db, target, relation) =>
            {
                true
            }

            (Type::Callable(_), _) => false,

            (Type::Tuple(self_tuple), Type::Tuple(target_tuple)) => {
                self_tuple.has_relation_to(db, target_tuple, relation)
            }

            (Type::Tuple(self_tuple), Type::NominalInstance(target_instance)) => {
                self_tuple.to_class_type(db).is_some_and(|self_class| {
                    self_class.has_relation_to(db, target_instance.class, relation)
                })
            }
            (Type::NominalInstance(self_instance), Type::Tuple(target_tuple)) => {
                target_tuple.to_class_type(db).is_some_and(|target_class| {
                    self_instance
                        .class
                        .has_relation_to(db, target_class, relation)
                })
            }
            (Type::Tuple(_), _) => false,

            (Type::BoundSuper(_), Type::BoundSuper(_)) => self.is_equivalent_to(db, target),
            (Type::BoundSuper(_), _) => KnownClass::Super
                .to_instance(db)
                .has_relation_to(db, target, relation),

            // `Literal[<class 'C'>]` is a subtype of `type[B]` if `C` is a subclass of `B`,
            // since `type[B]` describes all possible runtime subclasses of the class object `B`.
            (Type::ClassLiteral(class), Type::SubclassOf(target_subclass_ty)) => target_subclass_ty
                .subclass_of()
                .into_class()
                .map(|subclass_of_class| {
                    ClassType::NonGeneric(class).has_relation_to(db, subclass_of_class, relation)
                })
                .unwrap_or(relation.is_assignability()),
            (Type::GenericAlias(alias), Type::SubclassOf(target_subclass_ty)) => target_subclass_ty
                .subclass_of()
                .into_class()
                .map(|subclass_of_class| {
                    ClassType::Generic(alias).has_relation_to(db, subclass_of_class, relation)
                })
                .unwrap_or(relation.is_assignability()),

            // This branch asks: given two types `type[T]` and `type[S]`, is `type[T]` a subtype of `type[S]`?
            (Type::SubclassOf(self_subclass_ty), Type::SubclassOf(target_subclass_ty)) => {
                self_subclass_ty.has_relation_to(db, target_subclass_ty, relation)
            }

            (Type::ClassLiteral(class_literal), Type::Callable(_)) => {
                ClassType::NonGeneric(class_literal)
                    .into_callable(db)
                    .has_relation_to(db, target, relation)
            }

            (Type::GenericAlias(alias), Type::Callable(_)) => ClassType::Generic(alias)
                .into_callable(db)
                .has_relation_to(db, target, relation),

            // TODO: This is unsound so in future we can consider an opt-in option to disable it.
            (Type::SubclassOf(subclass_of_ty), Type::Callable(_))
                if subclass_of_ty.subclass_of().into_class().is_some() =>
            {
                let class = subclass_of_ty.subclass_of().into_class().unwrap();
                class
                    .into_callable(db)
                    .has_relation_to(db, target, relation)
            }

            // `Literal[str]` is a subtype of `type` because the `str` class object is an instance of its metaclass `type`.
            // `Literal[abc.ABC]` is a subtype of `abc.ABCMeta` because the `abc.ABC` class object
            // is an instance of its metaclass `abc.ABCMeta`.
            (Type::ClassLiteral(class), _) => class
                .metaclass_instance_type(db)
                .has_relation_to(db, target, relation),
            (Type::GenericAlias(alias), _) => ClassType::from(alias)
                .metaclass_instance_type(db)
                .has_relation_to(db, target, relation),

            // `type[Any]` is a subtype of `type[object]`, and is assignable to any `type[...]`
            (Type::SubclassOf(subclass_of_ty), other) if subclass_of_ty.is_dynamic() => {
                KnownClass::Type
                    .to_instance(db)
                    .has_relation_to(db, other, relation)
                    || (relation.is_assignability()
                        && other.has_relation_to(db, KnownClass::Type.to_instance(db), relation))
            }

            // Any `type[...]` type is assignable to `type[Any]`
            (other, Type::SubclassOf(subclass_of_ty))
                if subclass_of_ty.is_dynamic() && relation.is_assignability() =>
            {
                other.has_relation_to(db, KnownClass::Type.to_instance(db), relation)
            }

            // `type[str]` (== `SubclassOf("str")` in ty) describes all possible runtime subclasses
            // of the class object `str`. It is a subtype of `type` (== `Instance("type")`) because `str`
            // is an instance of `type`, and so all possible subclasses of `str` will also be instances of `type`.
            //
            // Similarly `type[enum.Enum]`  is a subtype of `enum.EnumMeta` because `enum.Enum`
            // is an instance of `enum.EnumMeta`. `type[Any]` and `type[Unknown]` do not participate in subtyping,
            // however, as they are not fully static types.
            (Type::SubclassOf(subclass_of_ty), _) => subclass_of_ty
                .subclass_of()
                .into_class()
                .map(|class| class.metaclass_instance_type(db))
                .unwrap_or_else(|| KnownClass::Type.to_instance(db))
                .has_relation_to(db, target, relation),

            // For example: `Type::SpecialForm(SpecialFormType::Type)` is a subtype of `Type::NominalInstance(_SpecialForm)`,
            // because `Type::SpecialForm(SpecialFormType::Type)` is a set with exactly one runtime value in it
            // (the symbol `typing.Type`), and that symbol is known to be an instance of `typing._SpecialForm` at runtime.
            (Type::SpecialForm(left), right) => left
                .instance_fallback(db)
                .has_relation_to(db, right, relation),

            (Type::KnownInstance(left), right) => left
                .instance_fallback(db)
                .has_relation_to(db, right, relation),

            // `bool` is a subtype of `int`, because `bool` subclasses `int`,
            // which means that all instances of `bool` are also instances of `int`
            (Type::NominalInstance(self_instance), Type::NominalInstance(target_instance)) => {
                self_instance.has_relation_to(db, target_instance, relation)
            }

            (Type::PropertyInstance(_), _) => KnownClass::Property
                .to_instance(db)
                .has_relation_to(db, target, relation),
            (_, Type::PropertyInstance(_)) => {
                self.has_relation_to(db, KnownClass::Property.to_instance(db), relation)
            }

            // Other than the special cases enumerated above, `Instance` types and typevars are
            // never subtypes of any other variants
            (Type::NominalInstance(_) | Type::TypeVar(_), _) => false,
        }
    }

    /// Return true if this type is [equivalent to] type `other`.
    ///
    /// Two equivalent types represent the same sets of values.
    ///
    /// > Two gradual types `A` and `B` are equivalent
    /// > (that is, the same gradual type, not merely consistent with one another)
    /// > if and only if all materializations of `A` are also materializations of `B`,
    /// > and all materializations of `B` are also materializations of `A`.
    /// >
    /// > &mdash; [Summary of type relations]
    ///
    /// [equivalent to]: https://typing.python.org/en/latest/spec/glossary.html#term-equivalent
    pub(crate) fn is_equivalent_to(self, db: &'db dyn Db, other: Type<'db>) -> bool {
        if self == other {
            return true;
        }

        match (self, other) {
            (Type::Dynamic(_), Type::Dynamic(_)) => true,

            (Type::SubclassOf(first), Type::SubclassOf(second)) => {
                match (first.subclass_of(), second.subclass_of()) {
                    (first, second) if first == second => true,
                    (SubclassOfInner::Dynamic(_), SubclassOfInner::Dynamic(_)) => true,
                    _ => false,
                }
            }

            (Type::NominalInstance(first), Type::NominalInstance(second)) => {
                first.is_equivalent_to(db, second)
            }

            (Type::Tuple(first), Type::Tuple(second)) => first.is_equivalent_to(db, second),

            (Type::Union(first), Type::Union(second)) => first.is_equivalent_to(db, second),

            (Type::Intersection(first), Type::Intersection(second)) => {
                first.is_equivalent_to(db, second)
            }

            (Type::FunctionLiteral(self_function), Type::FunctionLiteral(target_function)) => {
                self_function.is_equivalent_to(db, target_function)
            }
            (Type::BoundMethod(self_method), Type::BoundMethod(target_method)) => {
                self_method.is_equivalent_to(db, target_method)
            }
            (Type::MethodWrapper(self_method), Type::MethodWrapper(target_method)) => {
                self_method.is_equivalent_to(db, target_method)
            }
            (Type::Callable(first), Type::Callable(second)) => first.is_equivalent_to(db, second),

            (Type::ProtocolInstance(first), Type::ProtocolInstance(second)) => {
                first.is_equivalent_to(db, second)
            }
            (Type::ProtocolInstance(protocol), nominal @ Type::NominalInstance(n))
            | (nominal @ Type::NominalInstance(n), Type::ProtocolInstance(protocol)) => {
                n.class.is_object(db) && protocol.normalized(db) == nominal
            }
            _ => false,
        }
    }

    /// Return true if this type and `other` have no common elements.
    ///
    /// Note: This function aims to have no false positives, but might return
    /// wrong `false` answers in some cases.
    pub(crate) fn is_disjoint_from(self, db: &'db dyn Db, other: Type<'db>) -> bool {
        fn any_protocol_members_absent_or_disjoint<'db>(
            db: &'db dyn Db,
            protocol: ProtocolInstanceType<'db>,
            other: Type<'db>,
        ) -> bool {
            protocol.interface(db).members(db).any(|member| {
                other
                    .member(db, member.name())
                    .place
                    .ignore_possibly_unbound()
                    .is_none_or(|attribute_type| member.has_disjoint_type_from(db, attribute_type))
            })
        }

        match (self, other) {
            (Type::Never, _) | (_, Type::Never) => true,

            (Type::Dynamic(_), _) | (_, Type::Dynamic(_)) => false,

            // A typevar is never disjoint from itself, since all occurrences of the typevar must
            // be specialized to the same type. (This is an important difference between typevars
            // and `Any`!) Different typevars might be disjoint, depending on their bounds and
            // constraints, which are handled below.
            (Type::TypeVar(self_typevar), Type::TypeVar(other_typevar))
                if self_typevar == other_typevar =>
            {
                false
            }

            (tvar @ Type::TypeVar(_), Type::Intersection(intersection))
            | (Type::Intersection(intersection), tvar @ Type::TypeVar(_))
                if intersection.negative(db).contains(&tvar) =>
            {
                true
            }

            // An unbounded typevar is never disjoint from any other type, since it might be
            // specialized to any type. A bounded typevar is not disjoint from its bound, and is
            // only disjoint from other types if its bound is. A constrained typevar is disjoint
            // from a type if all of its constraints are.
            (Type::TypeVar(typevar), other) | (other, Type::TypeVar(typevar)) => {
                match typevar.bound_or_constraints(db) {
                    None => false,
                    Some(TypeVarBoundOrConstraints::UpperBound(bound)) => {
                        bound.is_disjoint_from(db, other)
                    }
                    Some(TypeVarBoundOrConstraints::Constraints(constraints)) => constraints
                        .elements(db)
                        .iter()
                        .all(|constraint| constraint.is_disjoint_from(db, other)),
                }
            }

            (Type::Union(union), other) | (other, Type::Union(union)) => union
                .elements(db)
                .iter()
                .all(|e| e.is_disjoint_from(db, other)),

            // If we have two intersections, we test the positive elements of each one against the other intersection
            // Negative elements need a positive element on the other side in order to be disjoint.
            // This is similar to what would happen if we tried to build a new intersection that combines the two
            (Type::Intersection(self_intersection), Type::Intersection(other_intersection)) => {
                self_intersection
                    .positive(db)
                    .iter()
                    .any(|p| p.is_disjoint_from(db, other))
                    || other_intersection
                        .positive(db)
                        .iter()
                        .any(|p: &Type<'_>| p.is_disjoint_from(db, self))
            }

            (Type::Intersection(intersection), other)
            | (other, Type::Intersection(intersection)) => {
                intersection
                    .positive(db)
                    .iter()
                    .any(|p| p.is_disjoint_from(db, other))
                    // A & B & Not[C] is disjoint from C
                    || intersection
                        .negative(db)
                        .iter()
                        .any(|&neg_ty| other.is_subtype_of(db, neg_ty))
            }

            // any single-valued type is disjoint from another single-valued type
            // iff the two types are nonequal
            (
                left @ (Type::BooleanLiteral(..)
                | Type::IntLiteral(..)
                | Type::StringLiteral(..)
                | Type::BytesLiteral(..)
                | Type::FunctionLiteral(..)
                | Type::BoundMethod(..)
                | Type::MethodWrapper(..)
                | Type::WrapperDescriptor(..)
                | Type::ModuleLiteral(..)
                | Type::ClassLiteral(..)
                | Type::GenericAlias(..)
                | Type::SpecialForm(..)
                | Type::KnownInstance(..)),
                right @ (Type::BooleanLiteral(..)
                | Type::IntLiteral(..)
                | Type::StringLiteral(..)
                | Type::BytesLiteral(..)
                | Type::FunctionLiteral(..)
                | Type::BoundMethod(..)
                | Type::MethodWrapper(..)
                | Type::WrapperDescriptor(..)
                | Type::ModuleLiteral(..)
                | Type::ClassLiteral(..)
                | Type::GenericAlias(..)
                | Type::SpecialForm(..)
                | Type::KnownInstance(..)),
            ) => left != right,

            // One tuple type can be a subtype of another tuple type,
            // but we know for sure that any given tuple type is disjoint from all single-valued types
            (
                Type::Tuple(..),
                Type::ClassLiteral(..)
                | Type::GenericAlias(..)
                | Type::ModuleLiteral(..)
                | Type::BooleanLiteral(..)
                | Type::BytesLiteral(..)
                | Type::FunctionLiteral(..)
                | Type::BoundMethod(..)
                | Type::MethodWrapper(..)
                | Type::WrapperDescriptor(..)
                | Type::DataclassDecorator(..)
                | Type::DataclassTransformer(..)
                | Type::IntLiteral(..)
                | Type::StringLiteral(..)
                | Type::LiteralString,
            )
            | (
                Type::ClassLiteral(..)
                | Type::GenericAlias(..)
                | Type::ModuleLiteral(..)
                | Type::BooleanLiteral(..)
                | Type::BytesLiteral(..)
                | Type::FunctionLiteral(..)
                | Type::BoundMethod(..)
                | Type::MethodWrapper(..)
                | Type::WrapperDescriptor(..)
                | Type::DataclassDecorator(..)
                | Type::DataclassTransformer(..)
                | Type::IntLiteral(..)
                | Type::StringLiteral(..)
                | Type::LiteralString,
                Type::Tuple(..),
            ) => true,

            (
                Type::SubclassOf(_),
                Type::BooleanLiteral(..)
                | Type::IntLiteral(..)
                | Type::StringLiteral(..)
                | Type::LiteralString
                | Type::BytesLiteral(..)
                | Type::FunctionLiteral(..)
                | Type::BoundMethod(..)
                | Type::MethodWrapper(..)
                | Type::WrapperDescriptor(..)
                | Type::ModuleLiteral(..),
            )
            | (
                Type::BooleanLiteral(..)
                | Type::IntLiteral(..)
                | Type::StringLiteral(..)
                | Type::LiteralString
                | Type::BytesLiteral(..)
                | Type::FunctionLiteral(..)
                | Type::BoundMethod(..)
                | Type::MethodWrapper(..)
                | Type::WrapperDescriptor(..)
                | Type::ModuleLiteral(..),
                Type::SubclassOf(_),
            ) => true,

            (Type::AlwaysTruthy, ty) | (ty, Type::AlwaysTruthy) => {
                // `Truthiness::Ambiguous` may include `AlwaysTrue` as a subset, so it's not guaranteed to be disjoint.
                // Thus, they are only disjoint if `ty.bool() == AlwaysFalse`.
                ty.bool(db).is_always_false()
            }
            (Type::AlwaysFalsy, ty) | (ty, Type::AlwaysFalsy) => {
                // Similarly, they are only disjoint if `ty.bool() == AlwaysTrue`.
                ty.bool(db).is_always_true()
            }

            (Type::ProtocolInstance(left), Type::ProtocolInstance(right)) => {
                left.is_disjoint_from(db, right)
            }

            (Type::ProtocolInstance(protocol), Type::SpecialForm(special_form))
            | (Type::SpecialForm(special_form), Type::ProtocolInstance(protocol)) => {
                any_protocol_members_absent_or_disjoint(db, protocol, special_form.instance_fallback(db))
            }

            (Type::ProtocolInstance(protocol), Type::KnownInstance(known_instance))
            | (Type::KnownInstance(known_instance), Type::ProtocolInstance(protocol)) => {
                any_protocol_members_absent_or_disjoint(db, protocol, known_instance.instance_fallback(db))
            }

            // The absence of a protocol member on one of these types guarantees
            // that the type will be disjoint from the protocol,
            // but the type will not be disjoint from the protocol if it has a member
            // that is of the correct type but is possibly unbound.
            // If accessing a member on this type returns a possibly unbound `Place`,
            // the type will not be a subtype of the protocol but it will also not be
            // disjoint from the protocol, since there are possible subtypes of the type
            // that could satisfy the protocol.
            //
            // ```py
            // class Foo:
            //     if coinflip():
            //         X = 42
            //
            // class HasX(Protocol):
            //     @property
            //     def x(self) -> int: ...
            //
            // # `TypeOf[Foo]` (a class-literal type) is not a subtype of `HasX`,
            // # but `TypeOf[Foo]` & HasX` should not simplify to `Never`,
            // # or this branch would be incorrectly understood to be unreachable,
            // # since we would understand the type of `Foo` in this branch to be
            // # `TypeOf[Foo] & HasX` due to `hasattr()` narrowing.
            //
            // if hasattr(Foo, "X"):
            //     print(Foo.X)
            // ```
            (
                ty @ (Type::LiteralString
                | Type::StringLiteral(..)
                | Type::BytesLiteral(..)
                | Type::BooleanLiteral(..)
                | Type::ClassLiteral(..)
                | Type::FunctionLiteral(..)
                | Type::ModuleLiteral(..)
                | Type::GenericAlias(..)
                | Type::IntLiteral(..)),
                Type::ProtocolInstance(protocol),
            )
            | (
                Type::ProtocolInstance(protocol),
                ty @ (Type::LiteralString
                | Type::StringLiteral(..)
                | Type::BytesLiteral(..)
                | Type::BooleanLiteral(..)
                | Type::ClassLiteral(..)
                | Type::FunctionLiteral(..)
                | Type::ModuleLiteral(..)
                | Type::GenericAlias(..)
                | Type::IntLiteral(..)),
            )  => any_protocol_members_absent_or_disjoint(db, protocol, ty),

            // This is the same as the branch above --
            // once guard patterns are stabilised, it could be unified with that branch
            // (<https://github.com/rust-lang/rust/issues/129967>)
            (Type::ProtocolInstance(protocol), nominal @ Type::NominalInstance(n))
            | (nominal @ Type::NominalInstance(n), Type::ProtocolInstance(protocol))
                if n.class.is_final(db) =>
            {
                any_protocol_members_absent_or_disjoint(db, protocol, nominal)
            }

            (Type::ProtocolInstance(protocol), other)
            | (other, Type::ProtocolInstance(protocol)) => {
                protocol.interface(db).members(db).any(|member| {
<<<<<<< HEAD
                    // TODO: implement disjointness for method members as well as attribute/property members
                    match member.kind() {
                        ProtocolMemberKind::Other(other_member) => matches!(
                            other.member(db, member.name()).place,
                            Place::Type(ty, Boundness::Bound) if ty.is_disjoint_from(db, other_member)
                        ),
                        ProtocolMemberKind::Property(property) => {
                            let Some(getter) = property.getter(db) else {
                                return true;
                            };
                            let Ok(getter_return_type) = getter
                                .try_call(db, &CallArgumentTypes::positional([other]))
                                .map(|binding| binding.return_type(db))
                            else {
                                return true;
                            };
                            // We don't need to check with the setter here.
                            // It would seem that `other` would be disjoint from the protocol if writing to the attribute fails,
                            // but that's only true if `other` is a final class, and that case is checked above.
                            matches!(
                                other.member(db, member.name()).place,
                                Place::Type(ty, Boundness::Bound) if ty.is_disjoint_from(db, getter_return_type)
                            )
                        }
                        ProtocolMemberKind::Method(_) => false,
                    }
=======
                    matches!(
                        other.member(db, member.name()).place,
                        Place::Type(attribute_type, _) if member.has_disjoint_type_from(db, attribute_type)
                    )
>>>>>>> 1b813cd5
                })
            }

            (Type::SubclassOf(subclass_of_ty), Type::ClassLiteral(class_b))
            | (Type::ClassLiteral(class_b), Type::SubclassOf(subclass_of_ty)) => {
                match subclass_of_ty.subclass_of() {
                    SubclassOfInner::Dynamic(_) => false,
                    SubclassOfInner::Class(class_a) => !class_b.is_subclass_of(db, None, class_a),
                }
            }

            (Type::SubclassOf(subclass_of_ty), Type::GenericAlias(alias_b))
            | (Type::GenericAlias(alias_b), Type::SubclassOf(subclass_of_ty)) => {
                match subclass_of_ty.subclass_of() {
                    SubclassOfInner::Dynamic(_) => false,
                    SubclassOfInner::Class(class_a) => {
                        !ClassType::from(alias_b).is_subclass_of(db, class_a)
                    }
                }
            }

            (Type::SubclassOf(left), Type::SubclassOf(right)) => left.is_disjoint_from(db, right),

            // for `type[Any]`/`type[Unknown]`/`type[Todo]`, we know the type cannot be any larger than `type`,
            // so although the type is dynamic we can still determine disjointedness in some situations
            (Type::SubclassOf(subclass_of_ty), other)
            | (other, Type::SubclassOf(subclass_of_ty)) => match subclass_of_ty.subclass_of() {
                SubclassOfInner::Dynamic(_) => {
                    KnownClass::Type.to_instance(db).is_disjoint_from(db, other)
                }
                SubclassOfInner::Class(class) => class
                    .metaclass_instance_type(db)
                    .is_disjoint_from(db, other),
            },

            (Type::SpecialForm(special_form), Type::NominalInstance(instance))
            | (Type::NominalInstance(instance), Type::SpecialForm(special_form)) => {
                !special_form.is_instance_of(db, instance.class)
            }

            (Type::KnownInstance(known_instance), Type::NominalInstance(instance))
            | (Type::NominalInstance(instance), Type::KnownInstance(known_instance)) => {
                !known_instance.is_instance_of(db, instance.class)
            }

            (Type::SpecialForm(special_form), Type::Tuple(tuple))
            | (Type::Tuple(tuple), Type::SpecialForm(special_form)) => tuple
                .to_class_type(db)
                .is_some_and(|tuple_class| !special_form.is_instance_of(db, tuple_class)),

            (Type::KnownInstance(known_instance), Type::Tuple(tuple))
            | (Type::Tuple(tuple), Type::KnownInstance(known_instance)) => tuple
                .to_class_type(db)
                .is_some_and(|tuple_class| !known_instance.is_instance_of(db, tuple_class)),

            (Type::BooleanLiteral(..) | Type::TypeIs(_), Type::NominalInstance(instance))
            | (Type::NominalInstance(instance), Type::BooleanLiteral(..) | Type::TypeIs(_)) => {
                // A `Type::BooleanLiteral()` must be an instance of exactly `bool`
                // (it cannot be an instance of a `bool` subclass)
                !KnownClass::Bool.is_subclass_of(db, instance.class)
            }

            (Type::BooleanLiteral(..) | Type::TypeIs(_), _)
            | (_, Type::BooleanLiteral(..) | Type::TypeIs(_)) => true,

            (Type::IntLiteral(..), Type::NominalInstance(instance))
            | (Type::NominalInstance(instance), Type::IntLiteral(..)) => {
                // A `Type::IntLiteral()` must be an instance of exactly `int`
                // (it cannot be an instance of an `int` subclass)
                !KnownClass::Int.is_subclass_of(db, instance.class)
            }

            (Type::IntLiteral(..), _) | (_, Type::IntLiteral(..)) => true,

            (Type::StringLiteral(..), Type::LiteralString)
            | (Type::LiteralString, Type::StringLiteral(..)) => false,

            (Type::StringLiteral(..) | Type::LiteralString, Type::NominalInstance(instance))
            | (Type::NominalInstance(instance), Type::StringLiteral(..) | Type::LiteralString) => {
                // A `Type::StringLiteral()` or a `Type::LiteralString` must be an instance of exactly `str`
                // (it cannot be an instance of a `str` subclass)
                !KnownClass::Str.is_subclass_of(db, instance.class)
            }

            (Type::LiteralString, Type::LiteralString) => false,
            (Type::LiteralString, _) | (_, Type::LiteralString) => true,

            (Type::BytesLiteral(..), Type::NominalInstance(instance))
            | (Type::NominalInstance(instance), Type::BytesLiteral(..)) => {
                // A `Type::BytesLiteral()` must be an instance of exactly `bytes`
                // (it cannot be an instance of a `bytes` subclass)
                !KnownClass::Bytes.is_subclass_of(db, instance.class)
            }

            // A class-literal type `X` is always disjoint from an instance type `Y`,
            // unless the type expressing "all instances of `Z`" is a subtype of of `Y`,
            // where `Z` is `X`'s metaclass.
            (Type::ClassLiteral(class), instance @ Type::NominalInstance(_))
            | (instance @ Type::NominalInstance(_), Type::ClassLiteral(class)) => !class
                .metaclass_instance_type(db)
                .is_subtype_of(db, instance),
            (Type::GenericAlias(alias), instance @ Type::NominalInstance(_))
            | (instance @ Type::NominalInstance(_), Type::GenericAlias(alias)) => {
                !ClassType::from(alias)
                    .metaclass_instance_type(db)
                    .is_subtype_of(db, instance)
            }

            (Type::FunctionLiteral(..), Type::NominalInstance(instance))
            | (Type::NominalInstance(instance), Type::FunctionLiteral(..)) => {
                // A `Type::FunctionLiteral()` must be an instance of exactly `types.FunctionType`
                // (it cannot be an instance of a `types.FunctionType` subclass)
                !KnownClass::FunctionType.is_subclass_of(db, instance.class)
            }

            (Type::BoundMethod(_), other) | (other, Type::BoundMethod(_)) => KnownClass::MethodType
                .to_instance(db)
                .is_disjoint_from(db, other),

            (Type::MethodWrapper(_), other) | (other, Type::MethodWrapper(_)) => {
                KnownClass::MethodWrapperType
                    .to_instance(db)
                    .is_disjoint_from(db, other)
            }

            (Type::WrapperDescriptor(_), other) | (other, Type::WrapperDescriptor(_)) => {
                KnownClass::WrapperDescriptorType
                    .to_instance(db)
                    .is_disjoint_from(db, other)
            }

            (Type::Callable(_) | Type::FunctionLiteral(_), Type::Callable(_))
            | (Type::Callable(_), Type::FunctionLiteral(_)) => {
                // No two callable types are ever disjoint because
                // `(*args: object, **kwargs: object) -> Never` is a subtype of all fully static
                // callable types.
                false
            }

            (Type::Callable(_), Type::StringLiteral(_) | Type::BytesLiteral(_))
            | (Type::StringLiteral(_) | Type::BytesLiteral(_), Type::Callable(_)) => {
                // A callable type is disjoint from other literal types. For example,
                // `Type::StringLiteral` must be an instance of exactly `str`, not a subclass
                // of `str`, and `str` is not callable. The same applies to other literal types.
                true
            }

            (Type::Callable(_), Type::SpecialForm(special_form))
            | (Type::SpecialForm(special_form), Type::Callable(_)) => {
                // A callable type is disjoint from special form types, except for special forms
                // that are callable (like TypedDict and collection constructors).
                // Most special forms are type constructors/annotations (like `typing.Literal`,
                // `typing.Union`, etc.) that are subscripted, not called.
                !special_form.is_callable()
            }

            (
                Type::Callable(_) | Type::DataclassDecorator(_) | Type::DataclassTransformer(_),
                instance @ Type::NominalInstance(NominalInstanceType { class, .. }),
            )
            | (
                instance @ Type::NominalInstance(NominalInstanceType { class, .. }),
                Type::Callable(_) | Type::DataclassDecorator(_) | Type::DataclassTransformer(_),
            ) if class.is_final(db) => instance
                .member_lookup_with_policy(
                    db,
                    Name::new_static("__call__"),
                    MemberLookupPolicy::NO_INSTANCE_FALLBACK,
                )
                .place
                .ignore_possibly_unbound()
                .is_none_or(|dunder_call| {
                    !dunder_call.is_assignable_to(db, CallableType::unknown(db))
                }),

            (
                Type::Callable(_) | Type::DataclassDecorator(_) | Type::DataclassTransformer(_),
                _,
            )
            | (
                _,
                Type::Callable(_) | Type::DataclassDecorator(_) | Type::DataclassTransformer(_),
            ) => {
                // TODO: Implement disjointness for general callable type with other types
                false
            }

            (Type::ModuleLiteral(..), other @ Type::NominalInstance(..))
            | (other @ Type::NominalInstance(..), Type::ModuleLiteral(..)) => {
                // Modules *can* actually be instances of `ModuleType` subclasses
                other.is_disjoint_from(db, KnownClass::ModuleType.to_instance(db))
            }

            (Type::NominalInstance(left), Type::NominalInstance(right)) => {
                left.is_disjoint_from(db, right)
            }

            (Type::Tuple(tuple), Type::Tuple(other_tuple)) => {
                tuple.is_disjoint_from(db, other_tuple)
            }

            (Type::Tuple(tuple), Type::NominalInstance(instance))
            | (Type::NominalInstance(instance), Type::Tuple(tuple)) => {
                tuple.to_class_type(db).is_some_and(|tuple_class| {
                    !instance.class.could_coexist_in_mro_with(db, tuple_class)
                })
            }

            (Type::PropertyInstance(_), other) | (other, Type::PropertyInstance(_)) => {
                KnownClass::Property
                    .to_instance(db)
                    .is_disjoint_from(db, other)
            }

            (Type::BoundSuper(_), Type::BoundSuper(_)) => !self.is_equivalent_to(db, other),
            (Type::BoundSuper(_), other) | (other, Type::BoundSuper(_)) => KnownClass::Super
                .to_instance(db)
                .is_disjoint_from(db, other),
        }
    }

    /// Return true if there is just a single inhabitant for this type.
    ///
    /// Note: This function aims to have no false positives, but might return `false`
    /// for more complicated types that are actually singletons.
    pub(crate) fn is_singleton(self, db: &'db dyn Db) -> bool {
        match self {
            Type::Dynamic(_)
            | Type::Never
            | Type::IntLiteral(..)
            | Type::StringLiteral(..)
            | Type::BytesLiteral(..)
            | Type::LiteralString => {
                // Note: The literal types included in this pattern are not true singletons.
                // There can be multiple Python objects (at different memory locations) that
                // are both of type Literal[345], for example.
                false
            }

            Type::ProtocolInstance(..) => {
                // It *might* be possible to have a singleton protocol-instance type...?
                //
                // E.g.:
                //
                // ```py
                // from typing import Protocol, Callable
                //
                // class WeirdAndWacky(Protocol):
                //     @property
                //     def __class__(self) -> Callable[[], None]: ...
                // ```
                //
                // `WeirdAndWacky` only has a single possible inhabitant: `None`!
                // It is thus a singleton type.
                // However, going out of our way to recognise it as such is probably not worth it.
                // Such cases should anyway be exceedingly rare and/or contrived.
                false
            }

            // An unbounded, unconstrained typevar is not a singleton, because it can be
            // specialized to a non-singleton type. A bounded typevar is not a singleton, even if
            // the bound is a final singleton class, since it can still be specialized to `Never`.
            // A constrained typevar is a singleton if all of its constraints are singletons. (Note
            // that you cannot specialize a constrained typevar to a subtype of a constraint.)
            Type::TypeVar(typevar) => match typevar.bound_or_constraints(db) {
                None => false,
                Some(TypeVarBoundOrConstraints::UpperBound(_)) => false,
                Some(TypeVarBoundOrConstraints::Constraints(constraints)) => constraints
                    .elements(db)
                    .iter()
                    .all(|constraint| constraint.is_singleton(db)),
            },

            // We eagerly transform `SubclassOf` to `ClassLiteral` for final types, so `SubclassOf` is never a singleton.
            Type::SubclassOf(..) => false,
            Type::BoundSuper(..) => false,
            Type::BooleanLiteral(_)
            | Type::FunctionLiteral(..)
            | Type::WrapperDescriptor(..)
            | Type::ClassLiteral(..)
            | Type::GenericAlias(..)
            | Type::ModuleLiteral(..) => true,
            Type::SpecialForm(special_form) => {
                // Nearly all `SpecialForm` types are singletons, but if a symbol could validly
                // originate from either `typing` or `typing_extensions` then this is not guaranteed.
                // E.g. `typing.TypeGuard` is equivalent to `typing_extensions.TypeGuard`, so both are treated
                // as inhabiting the type `SpecialFormType::TypeGuard` in our model, but they are actually
                // distinct symbols at different memory addresses at runtime.
                !(special_form.check_module(KnownModule::Typing)
                    && special_form.check_module(KnownModule::TypingExtensions))
            }
            Type::KnownInstance(_) => false,
            Type::Callable(_) => {
                // A callable type is never a singleton because for any given signature,
                // there could be any number of distinct objects that are all callable with that
                // signature.
                false
            }
            Type::BoundMethod(..) => {
                // `BoundMethod` types are single-valued types, but not singleton types:
                // ```pycon
                // >>> class Foo:
                // ...     def bar(self): pass
                // >>> f = Foo()
                // >>> f.bar is f.bar
                // False
                // ```
                false
            }
            Type::MethodWrapper(_) => {
                // Just a special case of `BoundMethod` really
                // (this variant represents `f.__get__`, where `f` is any function)
                false
            }
            Type::DataclassDecorator(_) | Type::DataclassTransformer(_) => false,
            Type::NominalInstance(instance) => instance.is_singleton(db),
            Type::PropertyInstance(_) => false,
            Type::Tuple(..) => {
                // The empty tuple is a singleton on CPython and PyPy, but not on other Python
                // implementations such as GraalPy. Its *use* as a singleton is discouraged and
                // should not be relied on for type narrowing, so we do not treat it as one.
                // See:
                // https://docs.python.org/3/reference/expressions.html#parenthesized-forms
                false
            }
            Type::Union(..) => {
                // A single-element union, where the sole element was a singleton, would itself
                // be a singleton type. However, unions with length < 2 should never appear in
                // our model due to [`UnionBuilder::build`].
                false
            }
            Type::Intersection(..) => {
                // Here, we assume that all intersection types that are singletons would have
                // been reduced to a different form via [`IntersectionBuilder::build`] by now.
                // For example:
                //
                //   bool & ~Literal[False]   = Literal[True]
                //   None & (None | int)      = None | None & int = None
                //
                false
            }
            Type::AlwaysTruthy | Type::AlwaysFalsy => false,
            Type::TypeIs(type_is) => type_is.is_bound(db),
        }
    }

    /// Return true if this type is non-empty and all inhabitants of this type compare equal.
    pub(crate) fn is_single_valued(self, db: &'db dyn Db) -> bool {
        match self {
            Type::FunctionLiteral(..)
            | Type::BoundMethod(_)
            | Type::WrapperDescriptor(_)
            | Type::MethodWrapper(_)
            | Type::ModuleLiteral(..)
            | Type::ClassLiteral(..)
            | Type::GenericAlias(..)
            | Type::IntLiteral(..)
            | Type::BooleanLiteral(..)
            | Type::StringLiteral(..)
            | Type::BytesLiteral(..)
            | Type::SpecialForm(..)
            | Type::KnownInstance(..) => true,

            Type::ProtocolInstance(..) => {
                // See comment in the `Type::ProtocolInstance` branch for `Type::is_singleton`.
                false
            }

            // An unbounded, unconstrained typevar is not single-valued, because it can be
            // specialized to a multiple-valued type. A bounded typevar is not single-valued, even
            // if the bound is a final single-valued class, since it can still be specialized to
            // `Never`. A constrained typevar is single-valued if all of its constraints are
            // single-valued. (Note that you cannot specialize a constrained typevar to a subtype
            // of a constraint.)
            Type::TypeVar(typevar) => match typevar.bound_or_constraints(db) {
                None => false,
                Some(TypeVarBoundOrConstraints::UpperBound(_)) => false,
                Some(TypeVarBoundOrConstraints::Constraints(constraints)) => constraints
                    .elements(db)
                    .iter()
                    .all(|constraint| constraint.is_single_valued(db)),
            },

            Type::SubclassOf(..) => {
                // TODO: Same comment as above for `is_singleton`
                false
            }

            Type::Tuple(tuple) => tuple.is_single_valued(db),
            Type::NominalInstance(instance) => instance.is_single_valued(db),

            Type::BoundSuper(_) => {
                // At runtime two super instances never compare equal, even if their arguments are identical.
                false
            }

            Type::TypeIs(type_is) => type_is.is_bound(db),

            Type::Dynamic(_)
            | Type::Never
            | Type::Union(..)
            | Type::Intersection(..)
            | Type::LiteralString
            | Type::AlwaysTruthy
            | Type::AlwaysFalsy
            | Type::Callable(_)
            | Type::PropertyInstance(_)
            | Type::DataclassDecorator(_)
            | Type::DataclassTransformer(_) => false,
        }
    }

    /// This function is roughly equivalent to `find_name_in_mro` as defined in the [descriptor guide] or
    /// [`_PyType_Lookup`] in CPython's `Objects/typeobject.c`. It should typically be called through
    /// [Type::class_member], unless it is known that `self` is a class-like type. This function returns
    /// `None` if called on an instance-like type.
    ///
    /// [descriptor guide]: https://docs.python.org/3/howto/descriptor.html#invocation-from-an-instance
    /// [`_PyType_Lookup`]: https://github.com/python/cpython/blob/e285232c76606e3be7bf216efb1be1e742423e4b/Objects/typeobject.c#L5223
    fn find_name_in_mro(&self, db: &'db dyn Db, name: &str) -> Option<PlaceAndQualifiers<'db>> {
        self.find_name_in_mro_with_policy(db, name, MemberLookupPolicy::default())
    }

    fn find_name_in_mro_with_policy(
        &self,
        db: &'db dyn Db,
        name: &str,
        policy: MemberLookupPolicy,
    ) -> Option<PlaceAndQualifiers<'db>> {
        match self {
            Type::Union(union) => Some(union.map_with_boundness_and_qualifiers(db, |elem| {
                elem.find_name_in_mro_with_policy(db, name, policy)
                    // If some elements are classes, and some are not, we simply fall back to `Unbound` for the non-class
                    // elements instead of short-circuiting the whole result to `None`. We would need a more detailed
                    // return type otherwise, and since `find_name_in_mro` is usually called via `class_member`, this is
                    // not a problem.
                    .unwrap_or_default()
            })),
            Type::Intersection(inter) => {
                Some(inter.map_with_boundness_and_qualifiers(db, |elem| {
                    elem.find_name_in_mro_with_policy(db, name, policy)
                        // Fall back to Unbound, similar to the union case (see above).
                        .unwrap_or_default()
                }))
            }

            Type::Dynamic(_) | Type::Never => Some(Place::bound(self).into()),

            Type::ClassLiteral(class) => {
                match (class.known(db), name) {
                    (Some(KnownClass::FunctionType), "__get__") => Some(
                        Place::bound(Type::WrapperDescriptor(
                            WrapperDescriptorKind::FunctionTypeDunderGet,
                        ))
                        .into(),
                    ),
                    (Some(KnownClass::FunctionType), "__set__" | "__delete__") => {
                        // Hard code this knowledge, as we look up `__set__` and `__delete__` on `FunctionType` often.
                        Some(Place::Unbound.into())
                    }
                    (Some(KnownClass::Property), "__get__") => Some(
                        Place::bound(Type::WrapperDescriptor(
                            WrapperDescriptorKind::PropertyDunderGet,
                        ))
                        .into(),
                    ),
                    (Some(KnownClass::Property), "__set__") => Some(
                        Place::bound(Type::WrapperDescriptor(
                            WrapperDescriptorKind::PropertyDunderSet,
                        ))
                        .into(),
                    ),

                    _ => Some(class.class_member(db, name, policy)),
                }
            }

            Type::GenericAlias(alias) => {
                Some(ClassType::from(*alias).class_member(db, name, policy))
            }

            Type::SubclassOf(subclass_of_ty) => {
                subclass_of_ty.find_name_in_mro_with_policy(db, name, policy)
            }

            // Note: `super(pivot, owner).__class__` is `builtins.super`, not the owner's class.
            // `BoundSuper` should look up the name in the MRO of `builtins.super`.
            Type::BoundSuper(_) => KnownClass::Super
                .to_class_literal(db)
                .find_name_in_mro_with_policy(db, name, policy),

            // We eagerly normalize type[object], i.e. Type::SubclassOf(object) to `type`,
            // i.e. Type::NominalInstance(type). So looking up a name in the MRO of
            // `Type::NominalInstance(type)` is equivalent to looking up the name in the
            // MRO of the class `object`.
            Type::NominalInstance(instance) if instance.class.is_known(db, KnownClass::Type) => {
                if policy.mro_no_object_fallback() {
                    Some(Place::Unbound.into())
                } else {
                    KnownClass::Object
                        .to_class_literal(db)
                        .find_name_in_mro_with_policy(db, name, policy)
                }
            }

            Type::FunctionLiteral(_)
            | Type::Callable(_)
            | Type::BoundMethod(_)
            | Type::WrapperDescriptor(_)
            | Type::MethodWrapper(_)
            | Type::DataclassDecorator(_)
            | Type::DataclassTransformer(_)
            | Type::ModuleLiteral(_)
            | Type::SpecialForm(_)
            | Type::KnownInstance(_)
            | Type::AlwaysTruthy
            | Type::AlwaysFalsy
            | Type::IntLiteral(_)
            | Type::BooleanLiteral(_)
            | Type::StringLiteral(_)
            | Type::LiteralString
            | Type::BytesLiteral(_)
            | Type::Tuple(_)
            | Type::TypeVar(_)
            | Type::NominalInstance(_)
            | Type::ProtocolInstance(_)
            | Type::PropertyInstance(_)
            | Type::TypeIs(_) => None,
        }
    }

    #[salsa::tracked(heap_size=get_size2::GetSize::get_heap_size)]
    #[allow(unused_variables)]
    // If we choose name `_unit`, the macro will generate code that uses `_unit`, causing clippy to fail.
    fn lookup_dunder_new(self, db: &'db dyn Db, unit: ()) -> Option<PlaceAndQualifiers<'db>> {
        self.find_name_in_mro_with_policy(
            db,
            "__new__",
            MemberLookupPolicy::MRO_NO_OBJECT_FALLBACK
                | MemberLookupPolicy::META_CLASS_NO_TYPE_FALLBACK,
        )
    }

    /// Look up an attribute in the MRO of the meta-type of `self`. This returns class-level attributes
    /// when called on an instance-like type, and metaclass attributes when called on a class-like type.
    ///
    /// Basically corresponds to `self.to_meta_type().find_name_in_mro(name)`, except for the handling
    /// of union and intersection types.
    fn class_member(self, db: &'db dyn Db, name: Name) -> PlaceAndQualifiers<'db> {
        self.class_member_with_policy(db, name, MemberLookupPolicy::default())
    }

    #[salsa::tracked(cycle_fn=class_lookup_cycle_recover, cycle_initial=class_lookup_cycle_initial, heap_size=get_size2::GetSize::get_heap_size)]
    fn class_member_with_policy(
        self,
        db: &'db dyn Db,
        name: Name,
        policy: MemberLookupPolicy,
    ) -> PlaceAndQualifiers<'db> {
        tracing::trace!("class_member: {}.{}", self.display(db), name);
        match self {
            Type::Union(union) => union.map_with_boundness_and_qualifiers(db, |elem| {
                elem.class_member_with_policy(db, name.clone(), policy)
            }),
            Type::Intersection(inter) => inter.map_with_boundness_and_qualifiers(db, |elem| {
                elem.class_member_with_policy(db, name.clone(), policy)
            }),
            // TODO: Once `to_meta_type` for the synthesized protocol is fully implemented, this handling should be removed.
            Type::ProtocolInstance(ProtocolInstanceType {
                inner: Protocol::Synthesized(_),
                ..
            }) => self.instance_member(db, &name),
            _ => self
                .to_meta_type(db)
                .find_name_in_mro_with_policy(db, name.as_str(), policy)
                .expect(
                    "`Type::find_name_in_mro()` should return `Some()` when called on a meta-type",
                ),
        }
    }

    /// This function roughly corresponds to looking up an attribute in the `__dict__` of an object.
    /// For instance-like types, this goes through the classes MRO and discovers attribute assignments
    /// in methods, as well as class-body declarations that we consider to be evidence for the presence
    /// of an instance attribute.
    ///
    /// For example, an instance of the following class has instance members `a` and `b`, but `c` is
    /// just a class attribute that would not be discovered by this method:
    /// ```py
    /// class C:
    ///     a: int
    ///
    ///     c = 1
    ///
    ///     def __init__(self):
    ///         self.b: str = "a"
    /// ```
    fn instance_member(&self, db: &'db dyn Db, name: &str) -> PlaceAndQualifiers<'db> {
        match self {
            Type::Union(union) => {
                union.map_with_boundness_and_qualifiers(db, |elem| elem.instance_member(db, name))
            }

            Type::Intersection(intersection) => intersection
                .map_with_boundness_and_qualifiers(db, |elem| elem.instance_member(db, name)),

            Type::Dynamic(_) | Type::Never => Place::bound(self).into(),

            Type::NominalInstance(instance) => instance.class.instance_member(db, name),

            Type::ProtocolInstance(protocol) => protocol.instance_member(db, name),

            Type::FunctionLiteral(_) => KnownClass::FunctionType
                .to_instance(db)
                .instance_member(db, name),

            Type::BoundMethod(_) => KnownClass::MethodType
                .to_instance(db)
                .instance_member(db, name),
            Type::MethodWrapper(_) => KnownClass::MethodWrapperType
                .to_instance(db)
                .instance_member(db, name),
            Type::WrapperDescriptor(_) => KnownClass::WrapperDescriptorType
                .to_instance(db)
                .instance_member(db, name),
            Type::DataclassDecorator(_) => KnownClass::FunctionType
                .to_instance(db)
                .instance_member(db, name),
            Type::Callable(_) | Type::DataclassTransformer(_) => {
                KnownClass::Object.to_instance(db).instance_member(db, name)
            }

            Type::TypeVar(typevar) => match typevar.bound_or_constraints(db) {
                None => KnownClass::Object.to_instance(db).instance_member(db, name),
                Some(TypeVarBoundOrConstraints::UpperBound(bound)) => {
                    bound.instance_member(db, name)
                }
                Some(TypeVarBoundOrConstraints::Constraints(constraints)) => constraints
                    .map_with_boundness_and_qualifiers(db, |constraint| {
                        constraint.instance_member(db, name)
                    }),
            },

            Type::IntLiteral(_) => KnownClass::Int.to_instance(db).instance_member(db, name),
            Type::BooleanLiteral(_) | Type::TypeIs(_) => {
                KnownClass::Bool.to_instance(db).instance_member(db, name)
            }
            Type::StringLiteral(_) | Type::LiteralString => {
                KnownClass::Str.to_instance(db).instance_member(db, name)
            }
            Type::BytesLiteral(_) => KnownClass::Bytes.to_instance(db).instance_member(db, name),
            Type::Tuple(tuple) => tuple
                .to_class_type(db)
                .map(|class| class.instance_member(db, name))
                .unwrap_or(Place::Unbound.into()),

            Type::AlwaysTruthy | Type::AlwaysFalsy => Type::object(db).instance_member(db, name),
            Type::ModuleLiteral(_) => KnownClass::ModuleType
                .to_instance(db)
                .instance_member(db, name),

            Type::SpecialForm(_) | Type::KnownInstance(_) => Place::Unbound.into(),

            Type::PropertyInstance(_) => KnownClass::Property
                .to_instance(db)
                .instance_member(db, name),

            // Note: `super(pivot, owner).__dict__` refers to the `__dict__` of the `builtins.super` instance,
            // not that of the owner.
            // This means we should only look up instance members defined on the `builtins.super()` instance itself.
            // If you want to look up a member in the MRO of the `super`'s owner,
            // refer to [`Type::member`] instead.
            Type::BoundSuper(_) => KnownClass::Super.to_instance(db).instance_member(db, name),

            // TODO: we currently don't model the fact that class literals and subclass-of types have
            // a `__dict__` that is filled with class level attributes. Modeling this is currently not
            // required, as `instance_member` is only called for instance-like types through `member`,
            // but we might want to add this in the future.
            Type::ClassLiteral(_) | Type::GenericAlias(_) | Type::SubclassOf(_) => {
                Place::Unbound.into()
            }
        }
    }

    /// Access an attribute of this type without invoking the descriptor protocol. This
    /// method corresponds to `inspect.getattr_static(<object of type 'self'>, name)`.
    ///
    /// See also: [`Type::member`]
    fn static_member(&self, db: &'db dyn Db, name: &str) -> Place<'db> {
        if let Type::ModuleLiteral(module) = self {
            module.static_member(db, name)
        } else if let place @ Place::Type(_, _) = self.class_member(db, name.into()).place {
            place
        } else if let Some(place @ Place::Type(_, _)) =
            self.find_name_in_mro(db, name).map(|inner| inner.place)
        {
            place
        } else {
            self.instance_member(db, name).place
        }
    }

    /// Look up `__get__` on the meta-type of self, and call it with the arguments `self`, `instance`,
    /// and `owner`. `__get__` is different than other dunder methods in that it is not looked up using
    /// the descriptor protocol itself.
    ///
    /// In addition to the return type of `__get__`, this method also returns the *kind* of attribute
    /// that `self` represents: (1) a data descriptor or (2) a non-data descriptor / normal attribute.
    ///
    /// If `__get__` is not defined on the meta-type, this method returns `None`.
    #[salsa::tracked(heap_size=get_size2::GetSize::get_heap_size)]
    pub(crate) fn try_call_dunder_get(
        self,
        db: &'db dyn Db,
        instance: Type<'db>,
        owner: Type<'db>,
    ) -> Option<(Type<'db>, AttributeKind)> {
        tracing::trace!(
            "try_call_dunder_get: {}, {}, {}",
            self.display(db),
            instance.display(db),
            owner.display(db)
        );
        match self {
            Type::Callable(callable) if callable.is_function_like(db) => {
                // For "function-like" callables, model the the behavior of `FunctionType.__get__`.
                //
                // It is a shortcut to model this in `try_call_dunder_get`. If we want to be really precise,
                // we should instead return a new method-wrapper type variant for the synthesized `__get__`
                // method of these synthesized functions. The method-wrapper would then be returned from
                // `find_name_in_mro` when called on function-like `Callable`s. This would allow us to
                // correctly model the behavior of *explicit* `SomeDataclass.__init__.__get__` calls.
                return if instance.is_none(db) {
                    Some((self, AttributeKind::NormalOrNonDataDescriptor))
                } else {
                    Some((
                        callable.bind_self(db),
                        AttributeKind::NormalOrNonDataDescriptor,
                    ))
                };
            }
            _ => {}
        }

        let descr_get = self.class_member(db, "__get__".into()).place;

        if let Place::Type(descr_get, descr_get_boundness) = descr_get {
            let return_ty = descr_get
                .try_call(db, &CallArgumentTypes::positional([self, instance, owner]))
                .map(|bindings| {
                    if descr_get_boundness == Boundness::Bound {
                        bindings.return_type(db)
                    } else {
                        UnionType::from_elements(db, [bindings.return_type(db), self])
                    }
                })
                .ok()?;

            let descriptor_kind = if self.is_data_descriptor(db) {
                AttributeKind::DataDescriptor
            } else {
                AttributeKind::NormalOrNonDataDescriptor
            };

            Some((return_ty, descriptor_kind))
        } else {
            None
        }
    }

    /// Look up `__get__` on the meta-type of `attribute`, and call it with `attribute`, `instance`,
    /// and `owner` as arguments. This method exists as a separate step as we need to handle unions
    /// and intersections explicitly.
    fn try_call_dunder_get_on_attribute(
        db: &'db dyn Db,
        attribute: PlaceAndQualifiers<'db>,
        instance: Type<'db>,
        owner: Type<'db>,
    ) -> (PlaceAndQualifiers<'db>, AttributeKind) {
        match attribute {
            // This branch is not strictly needed, but it short-circuits the lookup of various dunder
            // methods and calls that would otherwise be made.
            //
            // Note that attribute accesses on dynamic types always succeed. For this reason, they also
            // have `__get__`, `__set__`, and `__delete__` methods and are therefore considered to be
            // data descriptors.
            //
            // The same is true for `Never`.
            PlaceAndQualifiers {
                place: Place::Type(Type::Dynamic(_) | Type::Never, _),
                qualifiers: _,
            } => (attribute, AttributeKind::DataDescriptor),

            PlaceAndQualifiers {
                place: Place::Type(Type::Union(union), boundness),
                qualifiers,
            } => (
                union
                    .map_with_boundness(db, |elem| {
                        Place::Type(
                            elem.try_call_dunder_get(db, instance, owner)
                                .map_or(*elem, |(ty, _)| ty),
                            boundness,
                        )
                    })
                    .with_qualifiers(qualifiers),
                // TODO: avoid the duplication here:
                if union.elements(db).iter().all(|elem| {
                    elem.try_call_dunder_get(db, instance, owner)
                        .is_some_and(|(_, kind)| kind.is_data())
                }) {
                    AttributeKind::DataDescriptor
                } else {
                    AttributeKind::NormalOrNonDataDescriptor
                },
            ),

            PlaceAndQualifiers {
                place: Place::Type(Type::Intersection(intersection), boundness),
                qualifiers,
            } => (
                intersection
                    .map_with_boundness(db, |elem| {
                        Place::Type(
                            elem.try_call_dunder_get(db, instance, owner)
                                .map_or(*elem, |(ty, _)| ty),
                            boundness,
                        )
                    })
                    .with_qualifiers(qualifiers),
                // TODO: Discover data descriptors in intersections.
                AttributeKind::NormalOrNonDataDescriptor,
            ),

            PlaceAndQualifiers {
                place: Place::Type(attribute_ty, boundness),
                qualifiers: _,
            } => {
                if let Some((return_ty, attribute_kind)) =
                    attribute_ty.try_call_dunder_get(db, instance, owner)
                {
                    (Place::Type(return_ty, boundness).into(), attribute_kind)
                } else {
                    (attribute, AttributeKind::NormalOrNonDataDescriptor)
                }
            }

            _ => (attribute, AttributeKind::NormalOrNonDataDescriptor),
        }
    }

    /// Returns whether this type is a data descriptor, i.e. defines `__set__` or `__delete__`.
    /// If this type is a union, requires all elements of union to be data descriptors.
    pub(crate) fn is_data_descriptor(self, d: &'db dyn Db) -> bool {
        self.is_data_descriptor_impl(d, false)
    }

    /// Returns whether this type may be a data descriptor.
    /// If this type is a union, returns true if _any_ element is a data descriptor.
    pub(crate) fn may_be_data_descriptor(self, d: &'db dyn Db) -> bool {
        self.is_data_descriptor_impl(d, true)
    }

    fn is_data_descriptor_impl(self, db: &'db dyn Db, any_of_union: bool) -> bool {
        match self {
            Type::Dynamic(_) | Type::Never | Type::PropertyInstance(_) => true,
            Type::Union(union) if any_of_union => union
                .elements(db)
                .iter()
                // Types of instance attributes that are not explicitly typed are unioned with `Unknown`, it should be excluded when checking.
                .filter(|ty| !ty.is_unknown())
                .any(|ty| ty.is_data_descriptor_impl(db, any_of_union)),
            Type::Union(union) => union
                .elements(db)
                .iter()
                .all(|ty| ty.is_data_descriptor_impl(db, any_of_union)),
            Type::Intersection(intersection) => intersection
                .iter_positive(db)
                .any(|ty| ty.is_data_descriptor_impl(db, any_of_union)),
            _ => {
                !self.class_member(db, "__set__".into()).place.is_unbound()
                    || !self
                        .class_member(db, "__delete__".into())
                        .place
                        .is_unbound()
            }
        }
    }

    /// Implementation of the descriptor protocol.
    ///
    /// This method roughly performs the following steps:
    ///
    /// - Look up the attribute `name` on the meta-type of `self`. Call the result `meta_attr`.
    /// - Call `__get__` on the meta-type of `meta_attr`, if it exists. If the call succeeds,
    ///   replace `meta_attr` with the result of the call. Also check if `meta_attr` is a *data*
    ///   descriptor by testing if `__set__` or `__delete__` exist.
    /// - If `meta_attr` is a data descriptor, return it.
    /// - Otherwise, if `fallback` is bound, return `fallback`.
    /// - Otherwise, return `meta_attr`.
    ///
    /// In addition to that, we also handle various cases of possibly-unbound symbols and fall
    /// back to lower-precedence stages of the descriptor protocol by building union types.
    fn invoke_descriptor_protocol(
        self,
        db: &'db dyn Db,
        name: &str,
        fallback: PlaceAndQualifiers<'db>,
        policy: InstanceFallbackShadowsNonDataDescriptor,
        member_policy: MemberLookupPolicy,
    ) -> PlaceAndQualifiers<'db> {
        let (
            PlaceAndQualifiers {
                place: meta_attr,
                qualifiers: meta_attr_qualifiers,
            },
            meta_attr_kind,
        ) = Self::try_call_dunder_get_on_attribute(
            db,
            self.class_member_with_policy(db, name.into(), member_policy),
            self,
            self.to_meta_type(db),
        );

        let PlaceAndQualifiers {
            place: fallback,
            qualifiers: fallback_qualifiers,
        } = fallback;

        match (meta_attr, meta_attr_kind, fallback) {
            // The fallback type is unbound, so we can just return `meta_attr` unconditionally,
            // no matter if it's data descriptor, a non-data descriptor, or a normal attribute.
            (meta_attr @ Place::Type(_, _), _, Place::Unbound) => {
                meta_attr.with_qualifiers(meta_attr_qualifiers)
            }

            // `meta_attr` is the return type of a data descriptor and definitely bound, so we
            // return it.
            (meta_attr @ Place::Type(_, Boundness::Bound), AttributeKind::DataDescriptor, _) => {
                meta_attr.with_qualifiers(meta_attr_qualifiers)
            }

            // `meta_attr` is the return type of a data descriptor, but the attribute on the
            // meta-type is possibly-unbound. This means that we "fall through" to the next
            // stage of the descriptor protocol and union with the fallback type.
            (
                Place::Type(meta_attr_ty, Boundness::PossiblyUnbound),
                AttributeKind::DataDescriptor,
                Place::Type(fallback_ty, fallback_boundness),
            ) => Place::Type(
                UnionType::from_elements(db, [meta_attr_ty, fallback_ty]),
                fallback_boundness,
            )
            .with_qualifiers(meta_attr_qualifiers.union(fallback_qualifiers)),

            // `meta_attr` is *not* a data descriptor. This means that the `fallback` type has
            // now the highest priority. However, we only return the pure `fallback` type if the
            // policy allows it. When invoked on class objects, the policy is set to `Yes`, which
            // means that class-level attributes (the fallback) can shadow non-data descriptors
            // on metaclasses. However, for instances, the policy is set to `No`, because we do
            // allow instance-level attributes to shadow class-level non-data descriptors. This
            // would require us to statically infer if an instance attribute is always set, which
            // is something we currently don't attempt to do.
            (
                Place::Type(_, _),
                AttributeKind::NormalOrNonDataDescriptor,
                fallback @ Place::Type(_, Boundness::Bound),
            ) if policy == InstanceFallbackShadowsNonDataDescriptor::Yes => {
                fallback.with_qualifiers(fallback_qualifiers)
            }

            // `meta_attr` is *not* a data descriptor. The `fallback` symbol is either possibly
            // unbound or the policy argument is `No`. In both cases, the `fallback` type does
            // not completely shadow the non-data descriptor, so we build a union of the two.
            (
                Place::Type(meta_attr_ty, meta_attr_boundness),
                AttributeKind::NormalOrNonDataDescriptor,
                Place::Type(fallback_ty, fallback_boundness),
            ) => Place::Type(
                UnionType::from_elements(db, [meta_attr_ty, fallback_ty]),
                meta_attr_boundness.max(fallback_boundness),
            )
            .with_qualifiers(meta_attr_qualifiers.union(fallback_qualifiers)),

            // If the attribute is not found on the meta-type, we simply return the fallback.
            (Place::Unbound, _, fallback) => fallback.with_qualifiers(fallback_qualifiers),
        }
    }

    /// Access an attribute of this type, potentially invoking the descriptor protocol.
    /// Corresponds to `getattr(<object of type 'self'>, name)`.
    ///
    /// See also: [`Type::static_member`]
    ///
    /// TODO: We should return a `Result` here to handle errors that can appear during attribute
    /// lookup, like a failed `__get__` call on a descriptor.
    #[must_use]
    pub(crate) fn member(self, db: &'db dyn Db, name: &str) -> PlaceAndQualifiers<'db> {
        self.member_lookup_with_policy(db, name.into(), MemberLookupPolicy::default())
    }

    /// Similar to [`Type::member`], but allows the caller to specify what policy should be used
    /// when looking up attributes. See [`MemberLookupPolicy`] for more information.
    #[salsa::tracked(cycle_fn=member_lookup_cycle_recover, cycle_initial=member_lookup_cycle_initial, heap_size=get_size2::GetSize::get_heap_size)]
    fn member_lookup_with_policy(
        self,
        db: &'db dyn Db,
        name: Name,
        policy: MemberLookupPolicy,
    ) -> PlaceAndQualifiers<'db> {
        tracing::trace!("member_lookup_with_policy: {}.{}", self.display(db), name);
        if name == "__class__" {
            return Place::bound(self.to_meta_type(db)).into();
        }

        let name_str = name.as_str();

        match self {
            Type::Union(union) => union
                .map_with_boundness(db, |elem| {
                    elem.member_lookup_with_policy(db, name_str.into(), policy)
                        .place
                })
                .into(),

            Type::Intersection(intersection) => intersection
                .map_with_boundness(db, |elem| {
                    elem.member_lookup_with_policy(db, name_str.into(), policy)
                        .place
                })
                .into(),

            Type::Dynamic(..) | Type::Never => Place::bound(self).into(),

            Type::FunctionLiteral(function) if name == "__get__" => Place::bound(
                Type::MethodWrapper(MethodWrapperKind::FunctionTypeDunderGet(function)),
            )
            .into(),
            Type::FunctionLiteral(function) if name == "__call__" => Place::bound(
                Type::MethodWrapper(MethodWrapperKind::FunctionTypeDunderCall(function)),
            )
            .into(),
            Type::PropertyInstance(property) if name == "__get__" => Place::bound(
                Type::MethodWrapper(MethodWrapperKind::PropertyDunderGet(property)),
            )
            .into(),
            Type::PropertyInstance(property) if name == "__set__" => Place::bound(
                Type::MethodWrapper(MethodWrapperKind::PropertyDunderSet(property)),
            )
            .into(),
            Type::StringLiteral(literal) if name == "startswith" => Place::bound(
                Type::MethodWrapper(MethodWrapperKind::StrStartswith(literal)),
            )
            .into(),

            Type::ClassLiteral(class)
                if name == "__get__" && class.is_known(db, KnownClass::FunctionType) =>
            {
                Place::bound(Type::WrapperDescriptor(
                    WrapperDescriptorKind::FunctionTypeDunderGet,
                ))
                .into()
            }
            Type::ClassLiteral(class)
                if name == "__get__" && class.is_known(db, KnownClass::Property) =>
            {
                Place::bound(Type::WrapperDescriptor(
                    WrapperDescriptorKind::PropertyDunderGet,
                ))
                .into()
            }
            Type::ClassLiteral(class)
                if name == "__set__" && class.is_known(db, KnownClass::Property) =>
            {
                Place::bound(Type::WrapperDescriptor(
                    WrapperDescriptorKind::PropertyDunderSet,
                ))
                .into()
            }
            Type::BoundMethod(bound_method) => match name_str {
                "__self__" => Place::bound(bound_method.self_instance(db)).into(),
                "__func__" => Place::bound(Type::FunctionLiteral(bound_method.function(db))).into(),
                _ => {
                    KnownClass::MethodType
                        .to_instance(db)
                        .member_lookup_with_policy(db, name.clone(), policy)
                        .or_fall_back_to(db, || {
                            // If an attribute is not available on the bound method object,
                            // it will be looked up on the underlying function object:
                            Type::FunctionLiteral(bound_method.function(db))
                                .member_lookup_with_policy(db, name, policy)
                        })
                }
            },
            Type::MethodWrapper(_) => KnownClass::MethodWrapperType
                .to_instance(db)
                .member_lookup_with_policy(db, name, policy),
            Type::WrapperDescriptor(_) => KnownClass::WrapperDescriptorType
                .to_instance(db)
                .member_lookup_with_policy(db, name, policy),
            Type::DataclassDecorator(_) => KnownClass::FunctionType
                .to_instance(db)
                .member_lookup_with_policy(db, name, policy),

            Type::Callable(_) | Type::DataclassTransformer(_) if name_str == "__call__" => {
                Place::bound(self).into()
            }

            Type::Callable(callable) if callable.is_function_like(db) => KnownClass::FunctionType
                .to_instance(db)
                .member_lookup_with_policy(db, name, policy),

            Type::Callable(_) | Type::DataclassTransformer(_) => KnownClass::Object
                .to_instance(db)
                .member_lookup_with_policy(db, name, policy),

            Type::NominalInstance(instance)
                if matches!(name.as_str(), "major" | "minor")
                    && instance.class.is_known(db, KnownClass::VersionInfo) =>
            {
                let python_version = Program::get(db).python_version(db);
                let segment = if name == "major" {
                    python_version.major
                } else {
                    python_version.minor
                };
                Place::bound(Type::IntLiteral(segment.into())).into()
            }

            Type::PropertyInstance(property) if name == "fget" => {
                Place::bound(property.getter(db).unwrap_or(Type::none(db))).into()
            }
            Type::PropertyInstance(property) if name == "fset" => {
                Place::bound(property.setter(db).unwrap_or(Type::none(db))).into()
            }

            Type::IntLiteral(_) if matches!(name_str, "real" | "numerator") => {
                Place::bound(self).into()
            }

            Type::BooleanLiteral(bool_value) if matches!(name_str, "real" | "numerator") => {
                Place::bound(Type::IntLiteral(i64::from(bool_value))).into()
            }

            Type::ModuleLiteral(module) => module.static_member(db, name_str).into(),

            Type::AlwaysFalsy | Type::AlwaysTruthy => {
                self.class_member_with_policy(db, name, policy)
            }

            _ if policy.no_instance_fallback() => self.invoke_descriptor_protocol(
                db,
                name_str,
                Place::Unbound.into(),
                InstanceFallbackShadowsNonDataDescriptor::No,
                policy,
            ),

            Type::NominalInstance(..)
            | Type::ProtocolInstance(..)
            | Type::BooleanLiteral(..)
            | Type::IntLiteral(..)
            | Type::StringLiteral(..)
            | Type::BytesLiteral(..)
            | Type::LiteralString
            | Type::Tuple(..)
            | Type::TypeVar(..)
            | Type::SpecialForm(..)
            | Type::KnownInstance(..)
            | Type::PropertyInstance(..)
            | Type::FunctionLiteral(..)
            | Type::TypeIs(..) => {
                let fallback = self.instance_member(db, name_str);

                let result = self.invoke_descriptor_protocol(
                    db,
                    name_str,
                    fallback,
                    InstanceFallbackShadowsNonDataDescriptor::No,
                    policy,
                );

                let custom_getattr_result = || {
                    // Typeshed has a fake `__getattr__` on `types.ModuleType` to help out with
                    // dynamic imports. We explicitly hide it here to prevent arbitrary attributes
                    // from being available on modules. Same for `types.GenericAlias` - its
                    // `__getattr__` method will delegate to `__origin__` to allow looking up
                    // attributes on the original type. But in typeshed its return type is `Any`.
                    // It will need a special handling, so it remember the origin type to properly
                    // resolve the attribute.
                    if matches!(
                        self.into_nominal_instance()
                            .and_then(|instance| instance.class.known(db)),
                        Some(KnownClass::ModuleType | KnownClass::GenericAlias)
                    ) {
                        return Place::Unbound.into();
                    }

                    self.try_call_dunder(
                        db,
                        "__getattr__",
                        CallArgumentTypes::positional([Type::StringLiteral(
                            StringLiteralType::new(db, Box::from(name.as_str())),
                        )]),
                    )
                    .map(|outcome| Place::bound(outcome.return_type(db)))
                    // TODO: Handle call errors here.
                    .unwrap_or(Place::Unbound)
                    .into()
                };

                let custom_getattribute_result = || {
                    // Avoid cycles when looking up `__getattribute__`
                    if "__getattribute__" == name.as_str() {
                        return Place::Unbound.into();
                    }

                    // Typeshed has a `__getattribute__` method defined on `builtins.object` so we
                    // explicitly hide it here using `MemberLookupPolicy::MRO_NO_OBJECT_FALLBACK`.
                    self.try_call_dunder_with_policy(
                        db,
                        "__getattribute__",
                        &mut CallArgumentTypes::positional([Type::StringLiteral(
                            StringLiteralType::new(db, Box::from(name.as_str())),
                        )]),
                        MemberLookupPolicy::MRO_NO_OBJECT_FALLBACK,
                    )
                    .map(|outcome| Place::bound(outcome.return_type(db)))
                    // TODO: Handle call errors here.
                    .unwrap_or(Place::Unbound)
                    .into()
                };

                match result {
                    member @ PlaceAndQualifiers {
                        place: Place::Type(_, Boundness::Bound),
                        qualifiers: _,
                    } => member,
                    member @ PlaceAndQualifiers {
                        place: Place::Type(_, Boundness::PossiblyUnbound),
                        qualifiers: _,
                    } => member
                        .or_fall_back_to(db, custom_getattribute_result)
                        .or_fall_back_to(db, custom_getattr_result),
                    PlaceAndQualifiers {
                        place: Place::Unbound,
                        qualifiers: _,
                    } => custom_getattribute_result().or_fall_back_to(db, custom_getattr_result),
                }
            }

            Type::ClassLiteral(..) | Type::GenericAlias(..) | Type::SubclassOf(..) => {
                let class_attr_plain = self.find_name_in_mro_with_policy(db, name_str,policy).expect(
                    "Calling `find_name_in_mro` on class literals and subclass-of types should always return `Some`",
                );

                if name == "__mro__" {
                    return class_attr_plain;
                }

                if self.is_subtype_of(db, KnownClass::Enum.to_subclass_of(db)) {
                    return PlaceAndQualifiers::todo("Attribute access on enum classes");
                }

                let class_attr_fallback = Self::try_call_dunder_get_on_attribute(
                    db,
                    class_attr_plain,
                    Type::none(db),
                    self,
                )
                .0;

                self.invoke_descriptor_protocol(
                    db,
                    name_str,
                    class_attr_fallback,
                    InstanceFallbackShadowsNonDataDescriptor::Yes,
                    policy,
                )
            }

            // Unlike other objects, `super` has a unique member lookup behavior.
            // It's simpler than other objects:
            //
            // 1. Search for the attribute in the MRO, starting just after the pivot class.
            // 2. If the attribute is a descriptor, invoke its `__get__` method.
            Type::BoundSuper(bound_super) => {
                let owner_attr = bound_super.find_name_in_mro_after_pivot(db, name_str, policy);

                bound_super
                    .try_call_dunder_get_on_attribute(db, owner_attr.clone())
                    .unwrap_or(owner_attr)
            }
        }
    }

    /// Resolves the boolean value of the type and falls back to [`Truthiness::Ambiguous`] if the type doesn't implement `__bool__` correctly.
    ///
    /// This method should only be used outside type checking or when evaluating if a type
    /// is truthy or falsy in a context where Python doesn't make an implicit `bool` call.
    /// Use [`try_bool`](Self::try_bool) for type checking or implicit `bool` calls.
    pub(crate) fn bool(&self, db: &'db dyn Db) -> Truthiness {
        self.try_bool_impl(db, true)
            .unwrap_or_else(|err| err.fallback_truthiness())
    }

    /// Resolves the boolean value of a type.
    ///
    /// This is used to determine the value that would be returned
    /// when `bool(x)` is called on an object `x`.
    ///
    /// Returns an error if the type doesn't implement `__bool__` correctly.
    pub(crate) fn try_bool(&self, db: &'db dyn Db) -> Result<Truthiness, BoolError<'db>> {
        self.try_bool_impl(db, false)
    }

    /// Resolves the boolean value of a type.
    ///
    /// Setting `allow_short_circuit` to `true` allows the implementation to
    /// early return if the bool value of any union variant is `Truthiness::Ambiguous`.
    /// Early returning shows a 1-2% perf improvement on our benchmarks because
    /// `bool` (which doesn't care about errors) is used heavily when evaluating statically known branches.
    ///
    /// An alternative to this flag is to implement a trait similar to Rust's `Try` trait.
    /// The advantage of that is that it would allow collecting the errors as well. However,
    /// it is significantly more complex and duplicating the logic into `bool` without the error
    /// handling didn't show any significant performance difference to when using the `allow_short_circuit` flag.
    #[inline]
    fn try_bool_impl(
        &self,
        db: &'db dyn Db,
        allow_short_circuit: bool,
    ) -> Result<Truthiness, BoolError<'db>> {
        let type_to_truthiness = |ty| {
            if let Type::BooleanLiteral(bool_val) = ty {
                Truthiness::from(bool_val)
            } else {
                Truthiness::Ambiguous
            }
        };

        let try_dunder_bool = || {
            // We only check the `__bool__` method for truth testing, even though at
            // runtime there is a fallback to `__len__`, since `__bool__` takes precedence
            // and a subclass could add a `__bool__` method.

            match self.try_call_dunder(db, "__bool__", CallArgumentTypes::none()) {
                Ok(outcome) => {
                    let return_type = outcome.return_type(db);
                    if !return_type.is_assignable_to(db, KnownClass::Bool.to_instance(db)) {
                        // The type has a `__bool__` method, but it doesn't return a
                        // boolean.
                        return Err(BoolError::IncorrectReturnType {
                            return_type,
                            not_boolable_type: *self,
                        });
                    }
                    Ok(type_to_truthiness(return_type))
                }

                Err(CallDunderError::PossiblyUnbound(outcome)) => {
                    let return_type = outcome.return_type(db);
                    if !return_type.is_assignable_to(db, KnownClass::Bool.to_instance(db)) {
                        // The type has a `__bool__` method, but it doesn't return a
                        // boolean.
                        return Err(BoolError::IncorrectReturnType {
                            return_type: outcome.return_type(db),
                            not_boolable_type: *self,
                        });
                    }

                    // Don't trust possibly unbound `__bool__` method.
                    Ok(Truthiness::Ambiguous)
                }

                Err(CallDunderError::MethodNotAvailable) => Ok(Truthiness::Ambiguous),
                Err(CallDunderError::CallError(CallErrorKind::BindingError, bindings)) => {
                    Err(BoolError::IncorrectArguments {
                        truthiness: type_to_truthiness(bindings.return_type(db)),
                        not_boolable_type: *self,
                    })
                }
                Err(CallDunderError::CallError(CallErrorKind::NotCallable, _)) => {
                    Err(BoolError::NotCallable {
                        not_boolable_type: *self,
                    })
                }
                Err(CallDunderError::CallError(CallErrorKind::PossiblyNotCallable, _)) => {
                    Err(BoolError::Other {
                        not_boolable_type: *self,
                    })
                }
            }
        };

        let try_union = |union: UnionType<'db>| {
            let mut truthiness = None;
            let mut all_not_callable = true;
            let mut has_errors = false;

            for element in union.elements(db) {
                let element_truthiness = match element.try_bool_impl(db, allow_short_circuit) {
                    Ok(truthiness) => truthiness,
                    Err(err) => {
                        has_errors = true;
                        all_not_callable &= matches!(err, BoolError::NotCallable { .. });
                        err.fallback_truthiness()
                    }
                };

                truthiness.get_or_insert(element_truthiness);

                if Some(element_truthiness) != truthiness {
                    truthiness = Some(Truthiness::Ambiguous);

                    if allow_short_circuit {
                        return Ok(Truthiness::Ambiguous);
                    }
                }
            }

            if has_errors {
                if all_not_callable {
                    return Err(BoolError::NotCallable {
                        not_boolable_type: *self,
                    });
                }
                return Err(BoolError::Union {
                    union,
                    truthiness: truthiness.unwrap_or(Truthiness::Ambiguous),
                });
            }
            Ok(truthiness.unwrap_or(Truthiness::Ambiguous))
        };

        let truthiness = match self {
            Type::Dynamic(_)
            | Type::Never
            | Type::Callable(_)
            | Type::LiteralString
            | Type::TypeIs(_) => Truthiness::Ambiguous,

            Type::FunctionLiteral(_)
            | Type::BoundMethod(_)
            | Type::WrapperDescriptor(_)
            | Type::MethodWrapper(_)
            | Type::DataclassDecorator(_)
            | Type::DataclassTransformer(_)
            | Type::ModuleLiteral(_)
            | Type::PropertyInstance(_)
            | Type::BoundSuper(_)
            | Type::KnownInstance(_)
            | Type::SpecialForm(_)
            | Type::AlwaysTruthy => Truthiness::AlwaysTrue,

            Type::AlwaysFalsy => Truthiness::AlwaysFalse,

            Type::ClassLiteral(class) => class
                .metaclass_instance_type(db)
                .try_bool_impl(db, allow_short_circuit)?,
            Type::GenericAlias(alias) => ClassType::from(*alias)
                .metaclass_instance_type(db)
                .try_bool_impl(db, allow_short_circuit)?,

            Type::SubclassOf(subclass_of_ty) => match subclass_of_ty.subclass_of() {
                SubclassOfInner::Dynamic(_) => Truthiness::Ambiguous,
                SubclassOfInner::Class(class) => {
                    Type::from(class).try_bool_impl(db, allow_short_circuit)?
                }
            },

            Type::TypeVar(typevar) => match typevar.bound_or_constraints(db) {
                None => Truthiness::Ambiguous,
                Some(TypeVarBoundOrConstraints::UpperBound(bound)) => {
                    bound.try_bool_impl(db, allow_short_circuit)?
                }
                Some(TypeVarBoundOrConstraints::Constraints(constraints)) => {
                    try_union(constraints)?
                }
            },

            Type::NominalInstance(instance) => match instance.class.known(db) {
                Some(known_class) => known_class.bool(),
                None => try_dunder_bool()?,
            },

            Type::ProtocolInstance(_) => try_dunder_bool()?,

            Type::Union(union) => try_union(*union)?,

            Type::Intersection(_) => {
                // TODO
                Truthiness::Ambiguous
            }

            Type::IntLiteral(num) => Truthiness::from(*num != 0),
            Type::BooleanLiteral(bool) => Truthiness::from(*bool),
            Type::StringLiteral(str) => Truthiness::from(!str.value(db).is_empty()),
            Type::BytesLiteral(bytes) => Truthiness::from(!bytes.value(db).is_empty()),
            Type::Tuple(tuple) => match tuple.tuple(db).len().size_hint() {
                // The tuple type is AlwaysFalse if it contains only the empty tuple
                (_, Some(0)) => Truthiness::AlwaysFalse,
                // The tuple type is AlwaysTrue if its inhabitants must always have length >=1
                (minimum, _) if minimum > 0 => Truthiness::AlwaysTrue,
                // The tuple type is Ambiguous if its inhabitants could be of any length
                _ => Truthiness::Ambiguous,
            },
        };

        Ok(truthiness)
    }

    /// Return the type of `len()` on a type if it is known more precisely than `int`,
    /// or `None` otherwise.
    ///
    /// In the second case, the return type of `len()` in `typeshed` (`int`)
    /// is used as a fallback.
    fn len(&self, db: &'db dyn Db) -> Option<Type<'db>> {
        fn non_negative_int_literal<'db>(db: &'db dyn Db, ty: Type<'db>) -> Option<Type<'db>> {
            match ty {
                // TODO: Emit diagnostic for non-integers and negative integers
                Type::IntLiteral(value) => (value >= 0).then_some(ty),
                Type::BooleanLiteral(value) => Some(Type::IntLiteral(value.into())),
                Type::Union(union) => {
                    union.try_map(db, |element| non_negative_int_literal(db, *element))
                }
                _ => None,
            }
        }

        let usize_len = match self {
            Type::BytesLiteral(bytes) => Some(bytes.python_len(db)),
            Type::StringLiteral(string) => Some(string.python_len(db)),
            Type::Tuple(tuple) => match tuple.tuple(db) {
                TupleSpec::Fixed(tuple) => Some(tuple.len()),
                TupleSpec::Variable(_) => None,
            },

            _ => None,
        };

        if let Some(usize_len) = usize_len {
            return usize_len.try_into().ok().map(Type::IntLiteral);
        }

        let return_ty = match self.try_call_dunder(db, "__len__", CallArgumentTypes::none()) {
            Ok(bindings) => bindings.return_type(db),
            Err(CallDunderError::PossiblyUnbound(bindings)) => bindings.return_type(db),

            // TODO: emit a diagnostic
            Err(CallDunderError::MethodNotAvailable) => return None,
            Err(CallDunderError::CallError(_, bindings)) => bindings.return_type(db),
        };

        non_negative_int_literal(db, return_ty)
    }

    /// Returns a [`Bindings`] that can be used to analyze a call to this type. You must call
    /// [`match_parameters`][Bindings::match_parameters] and [`check_types`][Bindings::check_types]
    /// to fully analyze a particular call site.
    ///
    /// Note that we return a [`Bindings`] for all types, even if the type is not callable.
    /// "Callable" can be subtle for a union type, since some union elements might be callable and
    /// some not. A union is callable if every element type is callable — but even then, the
    /// elements might be inconsistent, such that there's no argument list that's valid for all
    /// elements. It's usually best to only worry about "callability" relative to a particular
    /// argument list, via [`try_call`][Self::try_call] and [`CallErrorKind::NotCallable`].
    fn bindings(self, db: &'db dyn Db) -> Bindings<'db> {
        match self {
            Type::Callable(callable) => {
                CallableBinding::from_overloads(self, callable.signatures(db).iter().cloned())
                    .into()
            }

            Type::TypeVar(typevar) => match typevar.bound_or_constraints(db) {
                None => CallableBinding::not_callable(self).into(),
                Some(TypeVarBoundOrConstraints::UpperBound(bound)) => bound.bindings(db),
                Some(TypeVarBoundOrConstraints::Constraints(constraints)) => Bindings::from_union(
                    self,
                    constraints.elements(db).iter().map(|ty| ty.bindings(db)),
                ),
            },

            Type::BoundMethod(bound_method) => {
                let signature = bound_method.function(db).signature(db);
                CallableBinding::from_overloads(self, signature.overloads.iter().cloned())
                    .with_bound_type(bound_method.self_instance(db))
                    .into()
            }

            Type::MethodWrapper(
                MethodWrapperKind::FunctionTypeDunderGet(_)
                | MethodWrapperKind::PropertyDunderGet(_),
            ) => {
                // Here, we dynamically model the overloaded function signature of `types.FunctionType.__get__`.
                // This is required because we need to return more precise types than what the signature in
                // typeshed provides:
                //
                // ```py
                // class FunctionType:
                //     # ...
                //     @overload
                //     def __get__(self, instance: None, owner: type, /) -> FunctionType: ...
                //     @overload
                //     def __get__(self, instance: object, owner: type | None = None, /) -> MethodType: ...
                // ```
                //
                // For `builtins.property.__get__`, we use the same signature. The return types are not
                // specified yet, they will be dynamically added in `Bindings::evaluate_known_cases`.

                let not_none = Type::none(db).negate(db);
                CallableBinding::from_overloads(
                    self,
                    [
                        Signature::new(
                            Parameters::new([
                                Parameter::positional_only(Some(Name::new_static("instance")))
                                    .with_annotated_type(Type::none(db)),
                                Parameter::positional_only(Some(Name::new_static("owner")))
                                    .with_annotated_type(KnownClass::Type.to_instance(db)),
                            ]),
                            None,
                        ),
                        Signature::new(
                            Parameters::new([
                                Parameter::positional_only(Some(Name::new_static("instance")))
                                    .with_annotated_type(not_none),
                                Parameter::positional_only(Some(Name::new_static("owner")))
                                    .with_annotated_type(UnionType::from_elements(
                                        db,
                                        [KnownClass::Type.to_instance(db), Type::none(db)],
                                    ))
                                    .with_default_type(Type::none(db)),
                            ]),
                            None,
                        ),
                    ],
                )
                .into()
            }

            Type::WrapperDescriptor(
                kind @ (WrapperDescriptorKind::FunctionTypeDunderGet
                | WrapperDescriptorKind::PropertyDunderGet),
            ) => {
                // Here, we also model `types.FunctionType.__get__` (or builtins.property.__get__),
                // but now we consider a call to this as a function, i.e. we also expect the `self`
                // argument to be passed in.

                // TODO: Consider merging this signature with the one in the previous match clause,
                // since the previous one is just this signature with the `self` parameters
                // removed.
                let not_none = Type::none(db).negate(db);
                let descriptor = match kind {
                    WrapperDescriptorKind::FunctionTypeDunderGet => {
                        KnownClass::FunctionType.to_instance(db)
                    }
                    WrapperDescriptorKind::PropertyDunderGet => {
                        KnownClass::Property.to_instance(db)
                    }
                    WrapperDescriptorKind::PropertyDunderSet => {
                        unreachable!("Not part of outer match pattern")
                    }
                };
                CallableBinding::from_overloads(
                    self,
                    [
                        Signature::new(
                            Parameters::new([
                                Parameter::positional_only(Some(Name::new_static("self")))
                                    .with_annotated_type(descriptor),
                                Parameter::positional_only(Some(Name::new_static("instance")))
                                    .with_annotated_type(Type::none(db)),
                                Parameter::positional_only(Some(Name::new_static("owner")))
                                    .with_annotated_type(KnownClass::Type.to_instance(db)),
                            ]),
                            None,
                        ),
                        Signature::new(
                            Parameters::new([
                                Parameter::positional_only(Some(Name::new_static("self")))
                                    .with_annotated_type(descriptor),
                                Parameter::positional_only(Some(Name::new_static("instance")))
                                    .with_annotated_type(not_none),
                                Parameter::positional_only(Some(Name::new_static("owner")))
                                    .with_annotated_type(UnionType::from_elements(
                                        db,
                                        [KnownClass::Type.to_instance(db), Type::none(db)],
                                    ))
                                    .with_default_type(Type::none(db)),
                            ]),
                            None,
                        ),
                    ],
                )
                .into()
            }

            Type::MethodWrapper(MethodWrapperKind::PropertyDunderSet(_)) => Binding::single(
                self,
                Signature::new(
                    Parameters::new([
                        Parameter::positional_only(Some(Name::new_static("instance")))
                            .with_annotated_type(Type::object(db)),
                        Parameter::positional_only(Some(Name::new_static("value")))
                            .with_annotated_type(Type::object(db)),
                    ]),
                    None,
                ),
            )
            .into(),

            Type::WrapperDescriptor(WrapperDescriptorKind::PropertyDunderSet) => Binding::single(
                self,
                Signature::new(
                    Parameters::new([
                        Parameter::positional_only(Some(Name::new_static("self")))
                            .with_annotated_type(KnownClass::Property.to_instance(db)),
                        Parameter::positional_only(Some(Name::new_static("instance")))
                            .with_annotated_type(Type::object(db)),
                        Parameter::positional_only(Some(Name::new_static("value")))
                            .with_annotated_type(Type::object(db)),
                    ]),
                    None,
                ),
            )
            .into(),

            Type::MethodWrapper(MethodWrapperKind::StrStartswith(_)) => Binding::single(
                self,
                Signature::new(
                    Parameters::new([
                        Parameter::positional_only(Some(Name::new_static("prefix")))
                            .with_annotated_type(UnionType::from_elements(
                                db,
                                [
                                    KnownClass::Str.to_instance(db),
                                    TupleType::homogeneous(db, KnownClass::Str.to_instance(db)),
                                ],
                            )),
                        Parameter::positional_only(Some(Name::new_static("start")))
                            .with_annotated_type(UnionType::from_elements(
                                db,
                                [KnownClass::SupportsIndex.to_instance(db), Type::none(db)],
                            ))
                            .with_default_type(Type::none(db)),
                        Parameter::positional_only(Some(Name::new_static("end")))
                            .with_annotated_type(UnionType::from_elements(
                                db,
                                [KnownClass::SupportsIndex.to_instance(db), Type::none(db)],
                            ))
                            .with_default_type(Type::none(db)),
                    ]),
                    Some(KnownClass::Bool.to_instance(db)),
                ),
            )
            .into(),

            // TODO: We should probably also check the original return type of the function
            // that was decorated with `@dataclass_transform`, to see if it is consistent with
            // with what we configure here.
            Type::DataclassTransformer(_) => Binding::single(
                self,
                Signature::new(
                    Parameters::new([Parameter::positional_only(Some(Name::new_static("func")))
                        .with_annotated_type(Type::object(db))]),
                    None,
                ),
            )
            .into(),

            Type::FunctionLiteral(function_type) => match function_type.known(db) {
                Some(
                    KnownFunction::IsEquivalentTo
                    | KnownFunction::IsSubtypeOf
                    | KnownFunction::IsAssignableTo
                    | KnownFunction::IsDisjointFrom,
                ) => Binding::single(
                    self,
                    Signature::new(
                        Parameters::new([
                            Parameter::positional_only(Some(Name::new_static("a")))
                                .type_form()
                                .with_annotated_type(Type::any()),
                            Parameter::positional_only(Some(Name::new_static("b")))
                                .type_form()
                                .with_annotated_type(Type::any()),
                        ]),
                        Some(KnownClass::Bool.to_instance(db)),
                    ),
                )
                .into(),

                Some(KnownFunction::IsSingleton | KnownFunction::IsSingleValued) => {
                    Binding::single(
                        self,
                        Signature::new(
                            Parameters::new([Parameter::positional_only(Some(Name::new_static(
                                "a",
                            )))
                            .type_form()
                            .with_annotated_type(Type::any())]),
                            Some(KnownClass::Bool.to_instance(db)),
                        ),
                    )
                    .into()
                }

                Some(KnownFunction::TopMaterialization | KnownFunction::BottomMaterialization) => {
                    Binding::single(
                        self,
                        Signature::new(
                            Parameters::new([Parameter::positional_only(Some(Name::new_static(
                                "type",
                            )))
                            .type_form()
                            .with_annotated_type(Type::any())]),
                            Some(Type::any()),
                        ),
                    )
                    .into()
                }

                Some(KnownFunction::AssertType) => Binding::single(
                    self,
                    Signature::new(
                        Parameters::new([
                            Parameter::positional_only(Some(Name::new_static("value")))
                                .with_annotated_type(Type::any()),
                            Parameter::positional_only(Some(Name::new_static("type")))
                                .type_form()
                                .with_annotated_type(Type::any()),
                        ]),
                        Some(Type::none(db)),
                    ),
                )
                .into(),

                Some(KnownFunction::AssertNever) => {
                    Binding::single(
                        self,
                        Signature::new(
                            Parameters::new([Parameter::positional_only(Some(Name::new_static(
                                "arg",
                            )))
                            // We need to set the type to `Any` here (instead of `Never`),
                            // in order for every `assert_never` call to pass the argument
                            // check. If we set it to `Never`, we'll get invalid-argument-type
                            // errors instead of `type-assertion-failure` errors.
                            .with_annotated_type(Type::any())]),
                            Some(Type::none(db)),
                        ),
                    )
                    .into()
                }

                Some(KnownFunction::Cast) => Binding::single(
                    self,
                    Signature::new(
                        Parameters::new([
                            Parameter::positional_or_keyword(Name::new_static("typ"))
                                .type_form()
                                .with_annotated_type(Type::any()),
                            Parameter::positional_or_keyword(Name::new_static("val"))
                                .with_annotated_type(Type::any()),
                        ]),
                        Some(Type::any()),
                    ),
                )
                .into(),

                Some(KnownFunction::Dataclass) => {
                    CallableBinding::from_overloads(
                        self,
                        [
                            // def dataclass(cls: None, /) -> Callable[[type[_T]], type[_T]]: ...
                            Signature::new(
                                Parameters::new([Parameter::positional_only(Some(
                                    Name::new_static("cls"),
                                ))
                                .with_annotated_type(Type::none(db))]),
                                None,
                            ),
                            // def dataclass(cls: type[_T], /) -> type[_T]: ...
                            Signature::new(
                                Parameters::new([Parameter::positional_only(Some(
                                    Name::new_static("cls"),
                                ))
                                .with_annotated_type(KnownClass::Type.to_instance(db))]),
                                None,
                            ),
                            // TODO: make this overload Python-version-dependent

                            // def dataclass(
                            //     *,
                            //     init: bool = True,
                            //     repr: bool = True,
                            //     eq: bool = True,
                            //     order: bool = False,
                            //     unsafe_hash: bool = False,
                            //     frozen: bool = False,
                            //     match_args: bool = True,
                            //     kw_only: bool = False,
                            //     slots: bool = False,
                            //     weakref_slot: bool = False,
                            // ) -> Callable[[type[_T]], type[_T]]: ...
                            Signature::new(
                                Parameters::new([
                                    Parameter::keyword_only(Name::new_static("init"))
                                        .with_annotated_type(KnownClass::Bool.to_instance(db))
                                        .with_default_type(Type::BooleanLiteral(true)),
                                    Parameter::keyword_only(Name::new_static("repr"))
                                        .with_annotated_type(KnownClass::Bool.to_instance(db))
                                        .with_default_type(Type::BooleanLiteral(true)),
                                    Parameter::keyword_only(Name::new_static("eq"))
                                        .with_annotated_type(KnownClass::Bool.to_instance(db))
                                        .with_default_type(Type::BooleanLiteral(true)),
                                    Parameter::keyword_only(Name::new_static("order"))
                                        .with_annotated_type(KnownClass::Bool.to_instance(db))
                                        .with_default_type(Type::BooleanLiteral(false)),
                                    Parameter::keyword_only(Name::new_static("unsafe_hash"))
                                        .with_annotated_type(KnownClass::Bool.to_instance(db))
                                        .with_default_type(Type::BooleanLiteral(false)),
                                    Parameter::keyword_only(Name::new_static("frozen"))
                                        .with_annotated_type(KnownClass::Bool.to_instance(db))
                                        .with_default_type(Type::BooleanLiteral(false)),
                                    Parameter::keyword_only(Name::new_static("match_args"))
                                        .with_annotated_type(KnownClass::Bool.to_instance(db))
                                        .with_default_type(Type::BooleanLiteral(true)),
                                    Parameter::keyword_only(Name::new_static("kw_only"))
                                        .with_annotated_type(KnownClass::Bool.to_instance(db))
                                        .with_default_type(Type::BooleanLiteral(false)),
                                    Parameter::keyword_only(Name::new_static("slots"))
                                        .with_annotated_type(KnownClass::Bool.to_instance(db))
                                        .with_default_type(Type::BooleanLiteral(false)),
                                    Parameter::keyword_only(Name::new_static("weakref_slot"))
                                        .with_annotated_type(KnownClass::Bool.to_instance(db))
                                        .with_default_type(Type::BooleanLiteral(false)),
                                ]),
                                None,
                            ),
                        ],
                    )
                    .into()
                }

                _ => CallableBinding::from_overloads(
                    self,
                    function_type.signature(db).overloads.iter().cloned(),
                )
                .into(),
            },

            Type::ClassLiteral(class) => match class.known(db) {
                // TODO: Ideally we'd use `try_call_constructor` for all constructor calls.
                // Currently we don't for a few special known types, either because their
                // constructors are defined with overloads, or because we want to special case
                // their return type beyond what typeshed provides (though this support could
                // likely be moved into the `try_call_constructor` path). Once we support
                // overloads, re-evaluate the need for these arms.
                Some(KnownClass::Bool) => {
                    // ```py
                    // class bool(int):
                    //     def __new__(cls, o: object = ..., /) -> Self: ...
                    // ```
                    Binding::single(
                        self,
                        Signature::new(
                            Parameters::new([Parameter::positional_only(Some(Name::new_static(
                                "o",
                            )))
                            .with_annotated_type(Type::any())
                            .with_default_type(Type::BooleanLiteral(false))]),
                            Some(KnownClass::Bool.to_instance(db)),
                        ),
                    )
                    .into()
                }

                Some(KnownClass::Str) => {
                    // ```py
                    // class str(Sequence[str]):
                    //     @overload
                    //     def __new__(cls, object: object = ...) -> Self: ...
                    //     @overload
                    //     def __new__(cls, object: ReadableBuffer, encoding: str = ..., errors: str = ...) -> Self: ...
                    // ```
                    CallableBinding::from_overloads(
                        self,
                        [
                            Signature::new(
                                Parameters::new([Parameter::positional_or_keyword(
                                    Name::new_static("object"),
                                )
                                .with_annotated_type(Type::object(db))
                                .with_default_type(Type::string_literal(db, ""))]),
                                Some(KnownClass::Str.to_instance(db)),
                            ),
                            Signature::new(
                                Parameters::new([
                                    Parameter::positional_or_keyword(Name::new_static("object"))
                                        // TODO: Should be `ReadableBuffer` instead of this union type:
                                        .with_annotated_type(UnionType::from_elements(
                                            db,
                                            [
                                                KnownClass::Bytes.to_instance(db),
                                                KnownClass::Bytearray.to_instance(db),
                                            ],
                                        ))
                                        .with_default_type(Type::bytes_literal(db, b"")),
                                    Parameter::positional_or_keyword(Name::new_static("encoding"))
                                        .with_annotated_type(KnownClass::Str.to_instance(db))
                                        .with_default_type(Type::string_literal(db, "utf-8")),
                                    Parameter::positional_or_keyword(Name::new_static("errors"))
                                        .with_annotated_type(KnownClass::Str.to_instance(db))
                                        .with_default_type(Type::string_literal(db, "strict")),
                                ]),
                                Some(KnownClass::Str.to_instance(db)),
                            ),
                        ],
                    )
                    .into()
                }

                Some(KnownClass::Type) => {
                    let str_instance = KnownClass::Str.to_instance(db);
                    let type_instance = KnownClass::Type.to_instance(db);

                    // ```py
                    // class type:
                    //     @overload
                    //     def __init__(self, o: object, /) -> None: ...
                    //     @overload
                    //     def __init__(self, name: str, bases: tuple[type, ...], dict: dict[str, Any], /, **kwds: Any) -> None: ...
                    // ```
                    CallableBinding::from_overloads(
                        self,
                        [
                            Signature::new(
                                Parameters::new([Parameter::positional_only(Some(
                                    Name::new_static("o"),
                                ))
                                .with_annotated_type(Type::any())]),
                                Some(type_instance),
                            ),
                            Signature::new(
                                Parameters::new([
                                    Parameter::positional_only(Some(Name::new_static("name")))
                                        .with_annotated_type(str_instance),
                                    Parameter::positional_only(Some(Name::new_static("bases")))
                                        .with_annotated_type(TupleType::homogeneous(
                                            db,
                                            type_instance,
                                        )),
                                    Parameter::positional_only(Some(Name::new_static("dict")))
                                        .with_annotated_type(
                                            KnownClass::Dict.to_specialized_instance(
                                                db,
                                                [str_instance, Type::any()],
                                            ),
                                        ),
                                ]),
                                Some(type_instance),
                            ),
                        ],
                    )
                    .into()
                }

                Some(KnownClass::NamedTuple) => {
                    Binding::single(self, Signature::todo("functional `NamedTuple` syntax")).into()
                }

                Some(KnownClass::Object) => {
                    // ```py
                    // class object:
                    //    def __init__(self) -> None: ...
                    //    def __new__(cls) -> Self: ...
                    // ```
                    Binding::single(
                        self,
                        Signature::new(
                            Parameters::empty(),
                            Some(KnownClass::Object.to_instance(db)),
                        ),
                    )
                    .into()
                }

                Some(KnownClass::Enum) => {
                    Binding::single(self, Signature::todo("functional `Enum` syntax")).into()
                }

                Some(KnownClass::Super) => {
                    // ```py
                    // class super:
                    //     @overload
                    //     def __init__(self, t: Any, obj: Any, /) -> None: ...
                    //     @overload
                    //     def __init__(self, t: Any, /) -> None: ...
                    //     @overload
                    //     def __init__(self) -> None: ...
                    // ```
                    CallableBinding::from_overloads(
                        self,
                        [
                            Signature::new(
                                Parameters::new([
                                    Parameter::positional_only(Some(Name::new_static("t")))
                                        .with_annotated_type(Type::any()),
                                    Parameter::positional_only(Some(Name::new_static("obj")))
                                        .with_annotated_type(Type::any()),
                                ]),
                                Some(KnownClass::Super.to_instance(db)),
                            ),
                            Signature::new(
                                Parameters::new([Parameter::positional_only(Some(
                                    Name::new_static("t"),
                                ))
                                .with_annotated_type(Type::any())]),
                                Some(KnownClass::Super.to_instance(db)),
                            ),
                            Signature::new(
                                Parameters::empty(),
                                Some(KnownClass::Super.to_instance(db)),
                            ),
                        ],
                    )
                    .into()
                }

                Some(KnownClass::TypeVar) => {
                    // ```py
                    // class TypeVar:
                    //     def __new__(
                    //         cls,
                    //         name: str,
                    //         *constraints: Any,
                    //         bound: Any | None = None,
                    //         contravariant: bool = False,
                    //         covariant: bool = False,
                    //         infer_variance: bool = False,
                    //         default: Any = ...,
                    //     ) -> Self: ...
                    // ```
                    Binding::single(
                        self,
                        Signature::new(
                            Parameters::new([
                                Parameter::positional_or_keyword(Name::new_static("name"))
                                    .with_annotated_type(Type::LiteralString),
                                Parameter::variadic(Name::new_static("constraints"))
                                    .type_form()
                                    .with_annotated_type(Type::any()),
                                Parameter::keyword_only(Name::new_static("bound"))
                                    .type_form()
                                    .with_annotated_type(UnionType::from_elements(
                                        db,
                                        [Type::any(), Type::none(db)],
                                    ))
                                    .with_default_type(Type::none(db)),
                                Parameter::keyword_only(Name::new_static("default"))
                                    .type_form()
                                    .with_annotated_type(Type::any())
                                    .with_default_type(KnownClass::NoneType.to_instance(db)),
                                Parameter::keyword_only(Name::new_static("contravariant"))
                                    .with_annotated_type(KnownClass::Bool.to_instance(db))
                                    .with_default_type(Type::BooleanLiteral(false)),
                                Parameter::keyword_only(Name::new_static("covariant"))
                                    .with_annotated_type(KnownClass::Bool.to_instance(db))
                                    .with_default_type(Type::BooleanLiteral(false)),
                                Parameter::keyword_only(Name::new_static("infer_variance"))
                                    .with_annotated_type(KnownClass::Bool.to_instance(db))
                                    .with_default_type(Type::BooleanLiteral(false)),
                            ]),
                            Some(KnownClass::TypeVar.to_instance(db)),
                        ),
                    )
                    .into()
                }

                Some(KnownClass::TypeAliasType) => {
                    // ```py
                    // def __new__(
                    //     cls,
                    //     name: str,
                    //     value: Any,
                    //     *,
                    //     type_params: tuple[TypeVar | ParamSpec | TypeVarTuple, ...] = ()
                    // ) -> Self: ...
                    // ```
                    Binding::single(
                        self,
                        Signature::new(
                            Parameters::new([
                                Parameter::positional_or_keyword(Name::new_static("name"))
                                    .with_annotated_type(KnownClass::Str.to_instance(db)),
                                Parameter::positional_or_keyword(Name::new_static("value"))
                                    .with_annotated_type(Type::any())
                                    .type_form(),
                                Parameter::keyword_only(Name::new_static("type_params"))
                                    .with_annotated_type(TupleType::homogeneous(
                                        db,
                                        UnionType::from_elements(
                                            db,
                                            [
                                                KnownClass::TypeVar.to_instance(db),
                                                KnownClass::ParamSpec.to_instance(db),
                                                KnownClass::TypeVarTuple.to_instance(db),
                                            ],
                                        ),
                                    ))
                                    .with_default_type(TupleType::empty(db)),
                            ]),
                            None,
                        ),
                    )
                    .into()
                }

                Some(KnownClass::Property) => {
                    let getter_signature = Signature::new(
                        Parameters::new([
                            Parameter::positional_only(None).with_annotated_type(Type::any())
                        ]),
                        Some(Type::any()),
                    );
                    let setter_signature = Signature::new(
                        Parameters::new([
                            Parameter::positional_only(None).with_annotated_type(Type::any()),
                            Parameter::positional_only(None).with_annotated_type(Type::any()),
                        ]),
                        Some(Type::none(db)),
                    );
                    let deleter_signature = Signature::new(
                        Parameters::new([
                            Parameter::positional_only(None).with_annotated_type(Type::any())
                        ]),
                        Some(Type::any()),
                    );

                    Binding::single(
                        self,
                        Signature::new(
                            Parameters::new([
                                Parameter::positional_or_keyword(Name::new_static("fget"))
                                    .with_annotated_type(UnionType::from_elements(
                                        db,
                                        [
                                            CallableType::single(db, getter_signature),
                                            Type::none(db),
                                        ],
                                    ))
                                    .with_default_type(Type::none(db)),
                                Parameter::positional_or_keyword(Name::new_static("fset"))
                                    .with_annotated_type(UnionType::from_elements(
                                        db,
                                        [
                                            CallableType::single(db, setter_signature),
                                            Type::none(db),
                                        ],
                                    ))
                                    .with_default_type(Type::none(db)),
                                Parameter::positional_or_keyword(Name::new_static("fdel"))
                                    .with_annotated_type(UnionType::from_elements(
                                        db,
                                        [
                                            CallableType::single(db, deleter_signature),
                                            Type::none(db),
                                        ],
                                    ))
                                    .with_default_type(Type::none(db)),
                                Parameter::positional_or_keyword(Name::new_static("doc"))
                                    .with_annotated_type(UnionType::from_elements(
                                        db,
                                        [KnownClass::Str.to_instance(db), Type::none(db)],
                                    ))
                                    .with_default_type(Type::none(db)),
                            ]),
                            None,
                        ),
                    )
                    .into()
                }

                Some(KnownClass::Tuple) => {
                    let object = Type::object(db);

                    // ```py
                    // class tuple:
                    //     @overload
                    //     def __new__(cls) -> tuple[()]: ...
                    //     @overload
                    //     def __new__(cls, iterable: Iterable[object]) -> tuple[object, ...]: ...
                    // ```
                    CallableBinding::from_overloads(
                        self,
                        [
                            Signature::new(Parameters::empty(), Some(TupleType::empty(db))),
                            Signature::new(
                                Parameters::new([Parameter::positional_only(Some(
                                    Name::new_static("iterable"),
                                ))
                                .with_annotated_type(
                                    KnownClass::Iterable.to_specialized_instance(db, [object]),
                                )]),
                                Some(TupleType::homogeneous(db, object)),
                            ),
                        ],
                    )
                    .into()
                }

                // Most class literal constructor calls are handled by `try_call_constructor` and
                // not via getting the signature here. This signature can still be used in some
                // cases (e.g. evaluating callable subtyping). TODO improve this definition
                // (intersection of `__new__` and `__init__` signatures? and respect metaclass
                // `__call__`).
                _ => Binding::single(
                    self,
                    Signature::new_generic(
                        class.generic_context(db),
                        Parameters::gradual_form(),
                        self.to_instance(db),
                    ),
                )
                .into(),
            },

            Type::SpecialForm(SpecialFormType::TypedDict) => {
                Binding::single(
                    self,
                    Signature::new(
                        Parameters::new([
                            Parameter::positional_only(Some(Name::new_static("typename")))
                                .with_annotated_type(KnownClass::Str.to_instance(db)),
                            Parameter::positional_only(Some(Name::new_static("fields")))
                                .with_annotated_type(KnownClass::Dict.to_instance(db))
                                .with_default_type(Type::any()),
                            Parameter::keyword_only(Name::new_static("total"))
                                .with_annotated_type(KnownClass::Bool.to_instance(db))
                                .with_default_type(Type::BooleanLiteral(true)),
                            // Future compatibility, in case new keyword arguments will be added:
                            Parameter::keyword_variadic(Name::new_static("kwargs"))
                                .with_annotated_type(Type::any()),
                        ]),
                        None,
                    ),
                )
                .into()
            }

            Type::GenericAlias(alias) => {
                let instantiated = Type::instance(db, ClassType::from(alias));

                let parameters = if alias.origin(db).is_known(db, KnownClass::Tuple) {
                    // ```py
                    // class tuple:
                    //     @overload
                    //     def __new__(cls: type[tuple[()]], iterable: tuple[()] = ()) -> tuple[()]: ...
                    //     @overload
                    //     def __new__[T](cls: type[tuple[T, ...]], iterable: tuple[T, ...]) -> tuple[T, ...]: ...
                    // ```
                    let spec = alias.specialization(db).tuple(db);
                    let mut parameter =
                        Parameter::positional_only(Some(Name::new_static("iterable")))
                            .with_annotated_type(instantiated);
                    if matches!(spec.len().maximum(), Some(0)) {
                        parameter = parameter.with_default_type(TupleType::empty(db));
                    }
                    Parameters::new([parameter])
                } else {
                    Parameters::gradual_form()
                };
                // TODO annotated return type on `__new__` or metaclass `__call__`
                // TODO check call vs signatures of `__new__` and/or `__init__`
                Binding::single(self, Signature::new(parameters, Some(instantiated))).into()
            }

            Type::SubclassOf(subclass_of_type) => match subclass_of_type.subclass_of() {
                SubclassOfInner::Dynamic(dynamic_type) => Type::Dynamic(dynamic_type).bindings(db),

                // Most type[] constructor calls are handled by `try_call_constructor` and not via
                // getting the signature here. This signature can still be used in some cases (e.g.
                // evaluating callable subtyping). TODO improve this definition (intersection of
                // `__new__` and `__init__` signatures? and respect metaclass `__call__`).
                SubclassOfInner::Class(class) => Type::from(class).bindings(db),
            },

            Type::NominalInstance(_) | Type::ProtocolInstance(_) => {
                // Note that for objects that have a (possibly not callable!) `__call__` attribute,
                // we will get the signature of the `__call__` attribute, but will pass in the type
                // of the original object as the "callable type". That ensures that we get errors
                // like "`X` is not callable" instead of "`<type of illegal '__call__'>` is not
                // callable".
                match self
                    .member_lookup_with_policy(
                        db,
                        Name::new_static("__call__"),
                        MemberLookupPolicy::NO_INSTANCE_FALLBACK,
                    )
                    .place
                {
                    Place::Type(dunder_callable, boundness) => {
                        let mut bindings = dunder_callable.bindings(db);
                        bindings.replace_callable_type(dunder_callable, self);
                        if boundness == Boundness::PossiblyUnbound {
                            bindings.set_dunder_call_is_possibly_unbound();
                        }
                        bindings
                    }
                    Place::Unbound => CallableBinding::not_callable(self).into(),
                }
            }

            // Dynamic types are callable, and the return type is the same dynamic type. Similarly,
            // `Never` is always callable and returns `Never`.
            Type::Dynamic(_) | Type::Never => {
                Binding::single(self, Signature::dynamic(self)).into()
            }

            // Note that this correctly returns `None` if none of the union elements are callable.
            Type::Union(union) => Bindings::from_union(
                self,
                union
                    .elements(db)
                    .iter()
                    .map(|element| element.bindings(db)),
            ),

            Type::Intersection(_) => {
                Binding::single(self, Signature::todo("Type::Intersection.call()")).into()
            }

            // TODO: these are actually callable
            Type::MethodWrapper(_) | Type::DataclassDecorator(_) => {
                CallableBinding::not_callable(self).into()
            }

            // TODO: some `SpecialForm`s are callable (e.g. TypedDicts)
            Type::SpecialForm(_) => CallableBinding::not_callable(self).into(),

            Type::PropertyInstance(_)
            | Type::KnownInstance(_)
            | Type::AlwaysFalsy
            | Type::AlwaysTruthy
            | Type::IntLiteral(_)
            | Type::StringLiteral(_)
            | Type::BytesLiteral(_)
            | Type::BooleanLiteral(_)
            | Type::LiteralString
            | Type::Tuple(_)
            | Type::BoundSuper(_)
            | Type::ModuleLiteral(_)
            | Type::TypeIs(_) => CallableBinding::not_callable(self).into(),
        }
    }

    /// Make sure that the attribute assignment `obj.attribute = value` is valid.
    ///
    /// `attribute` is the name of the attribute being assigned, and `value_ty` is the type of the right-hand side of
    /// the assignment.
    fn validate_attribute_assignment(
        self,
        db: &'db dyn Db,
        attribute: &str,
        value_ty: Type<'db>,
    ) -> AttributeAssignmentResult<'db> {
        let and = |l, r| match (l, r) {
            (AttributeAssignmentResult::Ok, AttributeAssignmentResult::Ok) => {
                AttributeAssignmentResult::Ok
            }
            (AttributeAssignmentResult::Ok, AttributeAssignmentResult::PossiblyUnbound) => {
                AttributeAssignmentResult::PossiblyUnbound
            }
            (AttributeAssignmentResult::Ok, AttributeAssignmentResult::TypeMismatch(ty)) => {
                AttributeAssignmentResult::TypeMismatch(ty)
            }
            (
                AttributeAssignmentResult::Ok,
                AttributeAssignmentResult::TypeMismatchAndPossiblyUnbound(ty),
            ) => AttributeAssignmentResult::TypeMismatchAndPossiblyUnbound(ty),
            (AttributeAssignmentResult::FailToSet, AttributeAssignmentResult::Ok) => {
                AttributeAssignmentResult::FailToSet
            }
            (AttributeAssignmentResult::FailToSet, AttributeAssignmentResult::PossiblyUnbound) => {
                AttributeAssignmentResult::FailToSetAndPossiblyUnbound
            }
            (AttributeAssignmentResult::FailToSet, AttributeAssignmentResult::TypeMismatch(ty)) => {
                AttributeAssignmentResult::FailToSetAndTypeMismatch(ty)
            }
            (
                AttributeAssignmentResult::FailToSet,
                AttributeAssignmentResult::TypeMismatchAndPossiblyUnbound(ty),
            ) => AttributeAssignmentResult::FailToSetAndTypeMismatchAndPossiblyUnbound(ty),
            (AttributeAssignmentResult::TypeMismatch(ty), AttributeAssignmentResult::Ok) => {
                AttributeAssignmentResult::TypeMismatch(ty)
            }
            (
                AttributeAssignmentResult::TypeMismatch(ty),
                AttributeAssignmentResult::PossiblyUnbound,
            ) => AttributeAssignmentResult::TypeMismatchAndPossiblyUnbound(ty),
            (
                AttributeAssignmentResult::TypeMismatch(l),
                AttributeAssignmentResult::TypeMismatch(r),
            ) => AttributeAssignmentResult::TwoTypeMismatch(l, r),
            (
                AttributeAssignmentResult::TypeMismatch(l),
                AttributeAssignmentResult::TypeMismatchAndPossiblyUnbound(r),
            ) => AttributeAssignmentResult::TwoTypeMismatchAndPossiblyUnbound(l, r),
            _ => unreachable!(),
        };

        let ensure_assignable_to = |attr_ty| -> AttributeAssignmentResult {
            if value_ty.is_assignable_to(db, attr_ty) {
                AttributeAssignmentResult::Ok
            } else {
                AttributeAssignmentResult::TypeMismatch(attr_ty)
            }
        };

        match self {
            Type::Union(union) => {
                let mut boundness = Boundness::Bound;
                if union.elements(db).iter().all(|elem| {
                    let res = elem.validate_attribute_assignment(db, attribute, value_ty);
                    if res.is_possibly_unbound() {
                        boundness = Boundness::PossiblyUnbound;
                    }
                    res.is_not_err()
                }) {
                    AttributeAssignmentResult::Ok & boundness
                } else {
                    AttributeAssignmentResult::TypeMismatch(self) & boundness
                }
            }

            Type::Intersection(intersection) => {
                let mut boundness = Boundness::Bound;
                // TODO: Handle negative intersection elements
                if intersection.positive(db).iter().any(|elem| {
                    let res = elem.validate_attribute_assignment(db, attribute, value_ty);
                    if res.is_possibly_unbound() {
                        boundness = Boundness::PossiblyUnbound;
                    }
                    res.is_not_err()
                }) {
                    AttributeAssignmentResult::Ok & boundness
                } else {
                    AttributeAssignmentResult::TypeMismatch(self) & boundness
                }
            }

            // Super instances do not allow attribute assignment
            Type::NominalInstance(instance) if instance.class.is_known(db, KnownClass::Super) => {
                AttributeAssignmentResult::CannotAssign
            }
            Type::BoundSuper(_) => AttributeAssignmentResult::CannotAssign,

            Type::Dynamic(..) | Type::Never => AttributeAssignmentResult::Ok,

            Type::NominalInstance(..)
            | Type::ProtocolInstance(_)
            | Type::BooleanLiteral(..)
            | Type::IntLiteral(..)
            | Type::StringLiteral(..)
            | Type::BytesLiteral(..)
            | Type::LiteralString
            | Type::Tuple(..)
            | Type::SpecialForm(..)
            | Type::KnownInstance(..)
            | Type::PropertyInstance(..)
            | Type::FunctionLiteral(..)
            | Type::Callable(..)
            | Type::BoundMethod(_)
            | Type::MethodWrapper(_)
            | Type::WrapperDescriptor(_)
            | Type::DataclassDecorator(_)
            | Type::DataclassTransformer(_)
            | Type::TypeVar(..)
            | Type::AlwaysTruthy
            | Type::AlwaysFalsy
            | Type::TypeIs(_) => {
                let is_read_only = || {
                    let dataclass_params = match self {
                        Type::NominalInstance(instance) => match instance.class {
                            ClassType::NonGeneric(cls) => cls.dataclass_params(db),
                            ClassType::Generic(cls) => cls.origin(db).dataclass_params(db),
                        },
                        _ => None,
                    };

                    dataclass_params.is_some_and(|params| params.contains(DataclassParams::FROZEN))
                };

                match self.class_member(db, attribute.into()) {
                    meta_attr @ PlaceAndQualifiers { .. } if meta_attr.is_class_var() => {
                        AttributeAssignmentResult::CannotAssignToClassVar
                    }
                    PlaceAndQualifiers {
                        place: Place::Type(meta_attr_ty, meta_attr_boundness),
                        qualifiers: _,
                    } => {
                        if is_read_only() {
                            AttributeAssignmentResult::ReadOnlyProperty
                        } else {
                            let assignable_to_meta_attr = if let Place::Type(meta_dunder_set, _) =
                                meta_attr_ty.class_member(db, "__set__".into()).place
                            {
                                let successful_call = meta_dunder_set
                                    .try_call(
                                        db,
                                        &CallArgumentTypes::positional([
                                            meta_attr_ty,
                                            self,
                                            value_ty,
                                        ]),
                                    )
                                    .is_ok();

                                if successful_call {
                                    AttributeAssignmentResult::Ok
                                } else {
                                    AttributeAssignmentResult::FailToSet
                                }
                            } else {
                                ensure_assignable_to(meta_attr_ty)
                            };

                            let assignable_to_instance_attribute = if meta_attr_boundness
                                == Boundness::PossiblyUnbound
                            {
                                let (assignable, boundness) =
                                    if let Place::Type(instance_attr_ty, instance_attr_boundness) =
                                        self.instance_member(db, attribute).place
                                    {
                                        (
                                            ensure_assignable_to(instance_attr_ty),
                                            instance_attr_boundness,
                                        )
                                    } else {
                                        (AttributeAssignmentResult::Ok, Boundness::PossiblyUnbound)
                                    };

                                assignable & boundness
                            } else {
                                AttributeAssignmentResult::Ok
                            };

                            and(assignable_to_meta_attr, assignable_to_instance_attribute)
                        }
                    }

                    PlaceAndQualifiers {
                        place: Place::Unbound,
                        ..
                    } => {
                        if let Place::Type(instance_attr_ty, instance_attr_boundness) =
                            self.instance_member(db, attribute).place
                        {
                            if is_read_only() {
                                AttributeAssignmentResult::ReadOnlyProperty
                                    & instance_attr_boundness
                            } else {
                                ensure_assignable_to(instance_attr_ty) & instance_attr_boundness
                            }
                        } else {
                            let result = self.try_call_dunder_with_policy(
                                db,
                                "__setattr__",
                                &mut CallArgumentTypes::positional([
                                    Type::StringLiteral(StringLiteralType::new(
                                        db,
                                        Box::from(attribute),
                                    )),
                                    value_ty,
                                ]),
                                MemberLookupPolicy::MRO_NO_OBJECT_FALLBACK,
                            );

                            match result {
                                Ok(_) | Err(CallDunderError::PossiblyUnbound(_)) => {
                                    AttributeAssignmentResult::Ok
                                }
                                Err(CallDunderError::CallError(..)) => {
                                    AttributeAssignmentResult::FailToSetAttr
                                }
                                Err(CallDunderError::MethodNotAvailable) => {
                                    AttributeAssignmentResult::Unresolved
                                }
                            }
                        }
                    }
                }
            }

            Type::ClassLiteral(..) | Type::GenericAlias(..) | Type::SubclassOf(..) => {
                match self.class_member(db, attribute.into()) {
                    PlaceAndQualifiers {
                        place: Place::Type(meta_attr_ty, meta_attr_boundness),
                        qualifiers: _,
                    } => {
                        let assignable_to_meta_attr = if let Place::Type(meta_dunder_set, _) =
                            meta_attr_ty.class_member(db, "__set__".into()).place
                        {
                            let successful_call = meta_dunder_set
                                .try_call(
                                    db,
                                    &CallArgumentTypes::positional([meta_attr_ty, self, value_ty]),
                                )
                                .is_ok();

                            if successful_call {
                                AttributeAssignmentResult::Ok
                            } else {
                                AttributeAssignmentResult::FailToSet
                            }
                        } else {
                            ensure_assignable_to(meta_attr_ty)
                        };

                        let assignable_to_class_attr =
                            if meta_attr_boundness == Boundness::PossiblyUnbound {
                                let (assignable, boundness) =
                                    if let Place::Type(class_attr_ty, class_attr_boundness) = self
                                        .find_name_in_mro(db, attribute)
                                        .expect("called on Type::ClassLiteral or Type::SubclassOf")
                                        .place
                                    {
                                        (ensure_assignable_to(class_attr_ty), class_attr_boundness)
                                    } else {
                                        (AttributeAssignmentResult::Ok, Boundness::PossiblyUnbound)
                                    };

                                assignable & boundness
                            } else {
                                AttributeAssignmentResult::Ok
                            };

                        and(assignable_to_meta_attr, assignable_to_class_attr)
                    }
                    PlaceAndQualifiers {
                        place: Place::Unbound,
                        ..
                    } => {
                        if let Place::Type(class_attr_ty, class_attr_boundness) = self
                            .find_name_in_mro(db, attribute)
                            .expect("called on Type::ClassLiteral or Type::SubclassOf")
                            .place
                        {
                            ensure_assignable_to(class_attr_ty) & class_attr_boundness
                        } else {
                            let attribute_is_bound_on_instance =
                                self.to_instance(db).is_some_and(|instance| {
                                    !instance.instance_member(db, attribute).place.is_unbound()
                                });

                            // Attribute is declared or bound on instance. Forbid access from the class object
                            if attribute_is_bound_on_instance {
                                AttributeAssignmentResult::CannotAssignToInstanceAttr
                            } else {
                                AttributeAssignmentResult::Unresolved
                            }
                        }
                    }
                }
            }

            Type::ModuleLiteral(module) => {
                if let Place::Type(attr_ty, _) = module.static_member(db, attribute) {
                    if value_ty.is_assignable_to(db, attr_ty) {
                        AttributeAssignmentResult::Ok
                    } else {
                        AttributeAssignmentResult::TypeMismatch(attr_ty)
                    }
                } else {
                    AttributeAssignmentResult::Unresolved
                }
            }
        }
    }

    /// Calls `self`. Returns a [`CallError`] if `self` is (always or possibly) not callable, or if
    /// the arguments are not compatible with the formal parameters.
    ///
    /// You get back a [`Bindings`] for both successful and unsuccessful calls.
    /// It contains information about which formal parameters each argument was matched to,
    /// and about any errors matching arguments and parameters.
    fn try_call(
        self,
        db: &'db dyn Db,
        argument_types: &CallArgumentTypes<'_, 'db>,
    ) -> Result<Bindings<'db>, CallError<'db>> {
        self.bindings(db)
            .match_parameters(argument_types)
            .check_types(db, argument_types)
    }

    /// Look up a dunder method on the meta-type of `self` and call it.
    ///
    /// Returns an `Err` if the dunder method can't be called,
    /// or the given arguments are not valid.
    fn try_call_dunder(
        self,
        db: &'db dyn Db,
        name: &str,
        mut argument_types: CallArgumentTypes<'_, 'db>,
    ) -> Result<Bindings<'db>, CallDunderError<'db>> {
        self.try_call_dunder_with_policy(
            db,
            name,
            &mut argument_types,
            MemberLookupPolicy::default(),
        )
    }

    /// Same as `try_call_dunder`, but allows specifying a policy for the member lookup. In
    /// particular, this allows to specify `MemberLookupPolicy::MRO_NO_OBJECT_FALLBACK` to avoid
    /// looking up dunder methods on `object`, which is needed for functions like `__init__`,
    /// `__new__`, or `__setattr__`.
    ///
    /// Note that `NO_INSTANCE_FALLBACK` is always added to the policy, since implicit calls to
    /// dunder methods never access instance members.
    fn try_call_dunder_with_policy(
        self,
        db: &'db dyn Db,
        name: &str,
        argument_types: &mut CallArgumentTypes<'_, 'db>,
        policy: MemberLookupPolicy,
    ) -> Result<Bindings<'db>, CallDunderError<'db>> {
        // Implicit calls to dunder methods never access instance members, so we pass
        // `NO_INSTANCE_FALLBACK` here in addition to other policies:
        match self
            .member_lookup_with_policy(
                db,
                name.into(),
                policy | MemberLookupPolicy::NO_INSTANCE_FALLBACK,
            )
            .place
        {
            Place::Type(dunder_callable, boundness) => {
                let bindings = dunder_callable
                    .bindings(db)
                    .match_parameters(argument_types)
                    .check_types(db, argument_types)?;
                if boundness == Boundness::PossiblyUnbound {
                    return Err(CallDunderError::PossiblyUnbound(Box::new(bindings)));
                }
                Ok(bindings)
            }
            Place::Unbound => Err(CallDunderError::MethodNotAvailable),
        }
    }

    /// Returns the element type when iterating over `self`.
    ///
    /// This method should only be used outside of type checking because it omits any errors.
    /// For type checking, use [`try_iterate`](Self::try_iterate) instead.
    fn iterate(self, db: &'db dyn Db) -> Type<'db> {
        self.try_iterate(db)
            .unwrap_or_else(|err| err.fallback_element_type(db))
    }

    /// Given the type of an object that is iterated over in some way,
    /// return the type of objects that are yielded by that iteration.
    ///
    /// E.g., for the following loop, given the type of `x`, infer the type of `y`:
    /// ```python
    /// for y in x:
    ///     pass
    /// ```
    fn try_iterate(self, db: &'db dyn Db) -> Result<Type<'db>, IterationError<'db>> {
        if let Type::Tuple(tuple_type) = self {
            return Ok(UnionType::from_elements(
                db,
                tuple_type.tuple(db).all_elements(),
            ));
        }

        if let Type::GenericAlias(alias) = self {
            if alias.origin(db).is_known(db, KnownClass::Tuple) {
                return Ok(todo_type!("*tuple[] annotations"));
            }
        }

        let try_call_dunder_getitem = || {
            self.try_call_dunder(
                db,
                "__getitem__",
                CallArgumentTypes::positional([KnownClass::Int.to_instance(db)]),
            )
            .map(|dunder_getitem_outcome| dunder_getitem_outcome.return_type(db))
        };

        let try_call_dunder_next_on_iterator = |iterator: Type<'db>| {
            iterator
                .try_call_dunder(db, "__next__", CallArgumentTypes::none())
                .map(|dunder_next_outcome| dunder_next_outcome.return_type(db))
        };

        let dunder_iter_result = self
            .try_call_dunder(db, "__iter__", CallArgumentTypes::none())
            .map(|dunder_iter_outcome| dunder_iter_outcome.return_type(db));

        match dunder_iter_result {
            Ok(iterator) => {
                // `__iter__` is definitely bound and calling it succeeds.
                // See what calling `__next__` on the object returned by `__iter__` gives us...
                try_call_dunder_next_on_iterator(iterator).map_err(|dunder_next_error| {
                    IterationError::IterReturnsInvalidIterator {
                        iterator,
                        dunder_next_error,
                    }
                })
            }

            // `__iter__` is possibly unbound...
            Err(CallDunderError::PossiblyUnbound(dunder_iter_outcome)) => {
                let iterator = dunder_iter_outcome.return_type(db);

                match try_call_dunder_next_on_iterator(iterator) {
                    Ok(dunder_next_return) => {
                        try_call_dunder_getitem()
                            .map(|dunder_getitem_return_type| {
                                // If `__iter__` is possibly unbound,
                                // but it returns an object that has a bound and valid `__next__` method,
                                // *and* the object has a bound and valid `__getitem__` method,
                                // we infer a union of the type returned by the `__next__` method
                                // and the type returned by the `__getitem__` method.
                                //
                                // No diagnostic is emitted; iteration will always succeed!
                                UnionType::from_elements(
                                    db,
                                    [dunder_next_return, dunder_getitem_return_type],
                                )
                            })
                            .map_err(|dunder_getitem_error| {
                                IterationError::PossiblyUnboundIterAndGetitemError {
                                    dunder_next_return,
                                    dunder_getitem_error,
                                }
                            })
                    }

                    Err(dunder_next_error) => Err(IterationError::IterReturnsInvalidIterator {
                        iterator,
                        dunder_next_error,
                    }),
                }
            }

            // `__iter__` is definitely bound but it can't be called with the expected arguments
            Err(CallDunderError::CallError(kind, bindings)) => {
                Err(IterationError::IterCallError(kind, bindings))
            }

            // There's no `__iter__` method. Try `__getitem__` instead...
            Err(CallDunderError::MethodNotAvailable) => {
                try_call_dunder_getitem().map_err(|dunder_getitem_error| {
                    IterationError::UnboundIterAndGetitemError {
                        dunder_getitem_error,
                    }
                })
            }
        }
    }

    /// Returns the type bound from a context manager with type `self`.
    ///
    /// This method should only be used outside of type checking because it omits any errors.
    /// For type checking, use [`try_enter`](Self::try_enter) instead.
    fn enter(self, db: &'db dyn Db) -> Type<'db> {
        self.try_enter(db)
            .unwrap_or_else(|err| err.fallback_enter_type(db))
    }

    /// Given the type of an object that is used as a context manager (i.e. in a `with` statement),
    /// return the return type of its `__enter__` method, which is bound to any potential targets.
    ///
    /// E.g., for the following `with` statement, given the type of `x`, infer the type of `y`:
    /// ```python
    /// with x as y:
    ///     pass
    /// ```
    fn try_enter(self, db: &'db dyn Db) -> Result<Type<'db>, ContextManagerError<'db>> {
        let enter = self.try_call_dunder(db, "__enter__", CallArgumentTypes::none());
        let exit = self.try_call_dunder(
            db,
            "__exit__",
            CallArgumentTypes::positional([Type::none(db), Type::none(db), Type::none(db)]),
        );

        // TODO: Make use of Protocols when we support it (the manager be assignable to `contextlib.AbstractContextManager`).
        match (enter, exit) {
            (Ok(enter), Ok(_)) => Ok(enter.return_type(db)),
            (Ok(enter), Err(exit_error)) => Err(ContextManagerError::Exit {
                enter_return_type: enter.return_type(db),
                exit_error,
            }),
            // TODO: Use the `exit_ty` to determine if any raised exception is suppressed.
            (Err(enter_error), Ok(_)) => Err(ContextManagerError::Enter(enter_error)),
            (Err(enter_error), Err(exit_error)) => Err(ContextManagerError::EnterAndExit {
                enter_error,
                exit_error,
            }),
        }
    }

    /// Given a class literal or non-dynamic SubclassOf type, try calling it (creating an instance)
    /// and return the resulting instance type.
    ///
    /// Models `type.__call__` behavior.
    /// TODO: model metaclass `__call__`.
    ///
    /// E.g., for the following code, infer the type of `Foo()`:
    /// ```python
    /// class Foo:
    ///     pass
    ///
    /// Foo()
    /// ```
    fn try_call_constructor(
        self,
        db: &'db dyn Db,
        argument_types: CallArgumentTypes<'_, 'db>,
    ) -> Result<Type<'db>, ConstructorCallError<'db>> {
        debug_assert!(matches!(
            self,
            Type::ClassLiteral(_) | Type::GenericAlias(_) | Type::SubclassOf(_)
        ));

        // If we are trying to construct a non-specialized generic class, we should use the
        // constructor parameters to try to infer the class specialization. To do this, we need to
        // tweak our member lookup logic a bit. Normally, when looking up a class or instance
        // member, we first apply the class's default specialization, and apply that specialization
        // to the type of the member. To infer a specialization from the argument types, we need to
        // have the class's typevars still in the method signature when we attempt to call it. To
        // do this, we instead use the _identity_ specialization, which maps each of the class's
        // generic typevars to itself.
        let (generic_origin, generic_context, self_type) =
            match self {
                Type::ClassLiteral(class) => match class.generic_context(db) {
                    Some(generic_context) => (
                        Some(class),
                        Some(generic_context),
                        Type::from(class.apply_specialization(db, |_| {
                            generic_context.identity_specialization(db)
                        })),
                    ),
                    _ => (None, None, self),
                },
                _ => (None, None, self),
            };

        // As of now we do not model custom `__call__` on meta-classes, so the code below
        // only deals with interplay between `__new__` and `__init__` methods.
        // The logic is roughly as follows:
        // 1. If `__new__` is defined anywhere in the MRO (except for `object`, since it is always
        //    present), we call it and analyze outcome. We then analyze `__init__` call, but only
        //    if it is defined somewhere except object. This is because `object.__init__`
        //    allows arbitrary arguments if and only if `__new__` is defined, but typeshed
        //    defines `__init__` for `object` with no arguments.
        // 2. If `__new__` is not found, we call `__init__`. Here, we allow it to fallback all
        //    the way to `object` (single `self` argument call). This time it is correct to
        //    fallback to `object.__init__`, since it will indeed check that no arguments are
        //    passed.
        //
        // Note that we currently ignore `__new__` return type, since we do not yet support `Self`
        // and most builtin classes use it as return type annotation. We always return the instance
        // type.

        // Lookup `__new__` method in the MRO up to, but not including, `object`. Also, we must
        // avoid `__new__` on `type` since per descriptor protocol, if `__new__` is not defined on
        // a class, metaclass attribute would take precedence. But by avoiding `__new__` on
        // `object` we would inadvertently unhide `__new__` on `type`, which is not what we want.
        // An alternative might be to not skip `object.__new__` but instead mark it such that it's
        // easy to check if that's the one we found?
        // Note that `__new__` is a static method, so we must inject the `cls` argument.
        let new_method = self_type.lookup_dunder_new(db, ());
        let new_call_outcome = new_method.and_then(|new_method| {
            match new_method.place.try_call_dunder_get(db, self_type) {
                Place::Type(new_method, boundness) => {
                    let result =
                        new_method.try_call(db, argument_types.with_self(Some(self_type)).as_ref());
                    if boundness == Boundness::PossiblyUnbound {
                        Some(Err(DunderNewCallError::PossiblyUnbound(result.err())))
                    } else {
                        Some(result.map_err(DunderNewCallError::CallError))
                    }
                }
                Place::Unbound => None,
            }
        });

        // Construct an instance type that we can use to look up the `__init__` instance method.
        // This performs the same logic as `Type::to_instance`, except for generic class literals.
        // TODO: we should use the actual return type of `__new__` to determine the instance type
        let init_ty = self_type
            .to_instance(db)
            .expect("type should be convertible to instance type");

        let init_call_outcome = if new_call_outcome.is_none()
            || !init_ty
                .member_lookup_with_policy(
                    db,
                    "__init__".into(),
                    MemberLookupPolicy::NO_INSTANCE_FALLBACK
                        | MemberLookupPolicy::MRO_NO_OBJECT_FALLBACK,
                )
                .place
                .is_unbound()
        {
            Some(init_ty.try_call_dunder(db, "__init__", argument_types))
        } else {
            None
        };

        // Note that we use `self` here, not `self_type`, so that if constructor argument inference
        // fails, we fail back to the default specialization.
        let instance_ty = self
            .to_instance(db)
            .expect("type should be convertible to instance type");

        match (generic_origin, new_call_outcome, init_call_outcome) {
            // All calls are successful or not called at all
            (
                Some(generic_origin),
                new_call_outcome @ (None | Some(Ok(_))),
                init_call_outcome @ (None | Some(Ok(_))),
            ) => {
                fn combine_specializations<'db>(
                    db: &'db dyn Db,
                    s1: Option<Specialization<'db>>,
                    s2: Option<Specialization<'db>>,
                ) -> Option<Specialization<'db>> {
                    match (s1, s2) {
                        (None, None) => None,
                        (Some(s), None) | (None, Some(s)) => Some(s),
                        (Some(s1), Some(s2)) => Some(s1.combine(db, s2)),
                    }
                }

                let new_specialization = new_call_outcome
                    .and_then(Result::ok)
                    .as_ref()
                    .and_then(Bindings::single_element)
                    .into_iter()
                    .flat_map(CallableBinding::matching_overloads)
                    .next()
                    .and_then(|(_, binding)| binding.inherited_specialization())
                    .filter(|specialization| {
                        Some(specialization.generic_context(db)) == generic_context
                    });
                let init_specialization = init_call_outcome
                    .and_then(Result::ok)
                    .as_ref()
                    .and_then(Bindings::single_element)
                    .into_iter()
                    .flat_map(CallableBinding::matching_overloads)
                    .next()
                    .and_then(|(_, binding)| binding.inherited_specialization())
                    .filter(|specialization| {
                        Some(specialization.generic_context(db)) == generic_context
                    });
                let specialization =
                    combine_specializations(db, new_specialization, init_specialization);
                let specialized = specialization
                    .map(|specialization| {
                        Type::instance(
                            db,
                            generic_origin.apply_specialization(db, |_| specialization),
                        )
                    })
                    .unwrap_or(instance_ty);
                Ok(specialized)
            }

            (None, None | Some(Ok(_)), None | Some(Ok(_))) => Ok(instance_ty),

            (_, None | Some(Ok(_)), Some(Err(error))) => {
                // no custom `__new__` or it was called and succeeded, but `__init__` failed.
                Err(ConstructorCallError::Init(instance_ty, error))
            }
            (_, Some(Err(error)), None | Some(Ok(_))) => {
                // custom `__new__` was called and failed, but init is ok
                Err(ConstructorCallError::New(instance_ty, error))
            }
            (_, Some(Err(new_error)), Some(Err(init_error))) => {
                // custom `__new__` was called and failed, and `__init__` is also not ok
                Err(ConstructorCallError::NewAndInit(
                    instance_ty,
                    new_error,
                    init_error,
                ))
            }
        }
    }

    #[must_use]
    pub fn to_instance(&self, db: &'db dyn Db) -> Option<Type<'db>> {
        match self {
            Type::Dynamic(_) | Type::Never => Some(*self),
            Type::ClassLiteral(class) => Some(Type::instance(db, class.default_specialization(db))),
            Type::GenericAlias(alias) => Some(Type::instance(db, ClassType::from(*alias))),
            Type::SubclassOf(subclass_of_ty) => Some(subclass_of_ty.to_instance(db)),
            Type::Union(union) => union.to_instance(db),
            // If there is no bound or constraints on a typevar `T`, `T: object` implicitly, which
            // has no instance type. Otherwise, synthesize a typevar with bound or constraints
            // mapped through `to_instance`.
            Type::TypeVar(typevar) => {
                let bound_or_constraints = match typevar.bound_or_constraints(db)? {
                    TypeVarBoundOrConstraints::UpperBound(upper_bound) => {
                        TypeVarBoundOrConstraints::UpperBound(upper_bound.to_instance(db)?)
                    }
                    TypeVarBoundOrConstraints::Constraints(constraints) => {
                        TypeVarBoundOrConstraints::Constraints(
                            constraints.to_instance(db)?.into_union()?,
                        )
                    }
                };
                Some(Type::TypeVar(TypeVarInstance::new(
                    db,
                    Name::new(format!("{}'instance", typevar.name(db))),
                    None,
                    Some(bound_or_constraints),
                    typevar.variance(db),
                    None,
                    typevar.kind(db),
                )))
            }
            Type::Intersection(_) => Some(todo_type!("Type::Intersection.to_instance")),
            Type::BooleanLiteral(_)
            | Type::BytesLiteral(_)
            | Type::FunctionLiteral(_)
            | Type::Callable(..)
            | Type::MethodWrapper(_)
            | Type::BoundMethod(_)
            | Type::WrapperDescriptor(_)
            | Type::DataclassDecorator(_)
            | Type::DataclassTransformer(_)
            | Type::NominalInstance(_)
            | Type::ProtocolInstance(_)
            | Type::SpecialForm(_)
            | Type::KnownInstance(_)
            | Type::PropertyInstance(_)
            | Type::ModuleLiteral(_)
            | Type::IntLiteral(_)
            | Type::StringLiteral(_)
            | Type::Tuple(_)
            | Type::LiteralString
            | Type::BoundSuper(_)
            | Type::AlwaysTruthy
            | Type::AlwaysFalsy
            | Type::TypeIs(_) => None,
        }
    }

    /// If we see a value of this type used as a type expression, what type does it name?
    ///
    /// For example, the builtin `int` as a value expression is of type
    /// `Type::ClassLiteral(builtins.int)`, that is, it is the `int` class itself. As a type
    /// expression, it names the type `Type::NominalInstance(builtins.int)`, that is, all objects whose
    /// `__class__` is `int`.
    ///
    /// The `scope_id` argument must always be a scope from the file we are currently inferring, so
    /// as to avoid cross-module AST dependency.
    pub(crate) fn in_type_expression(
        &self,
        db: &'db dyn Db,
        scope_id: ScopeId<'db>,
    ) -> Result<Type<'db>, InvalidTypeExpressionError<'db>> {
        match self {
            // Special cases for `float` and `complex`
            // https://typing.python.org/en/latest/spec/special-types.html#special-cases-for-float-and-complex
            Type::ClassLiteral(class) => {
                let ty = match class.known(db) {
                    Some(KnownClass::Any) => Type::any(),
                    Some(KnownClass::Complex) => UnionType::from_elements(
                        db,
                        [
                            KnownClass::Int.to_instance(db),
                            KnownClass::Float.to_instance(db),
                            KnownClass::Complex.to_instance(db),
                        ],
                    ),
                    Some(KnownClass::Float) => UnionType::from_elements(
                        db,
                        [
                            KnownClass::Int.to_instance(db),
                            KnownClass::Float.to_instance(db),
                        ],
                    ),
                    _ => Type::instance(db, class.default_specialization(db)),
                };
                Ok(ty)
            }
            Type::GenericAlias(alias) => Ok(Type::instance(db, ClassType::from(*alias))),

            Type::SubclassOf(_)
            | Type::BooleanLiteral(_)
            | Type::BytesLiteral(_)
            | Type::AlwaysTruthy
            | Type::AlwaysFalsy
            | Type::IntLiteral(_)
            | Type::LiteralString
            | Type::ModuleLiteral(_)
            | Type::StringLiteral(_)
            | Type::Tuple(_)
            | Type::TypeVar(_)
            | Type::Callable(_)
            | Type::BoundMethod(_)
            | Type::WrapperDescriptor(_)
            | Type::MethodWrapper(_)
            | Type::DataclassDecorator(_)
            | Type::DataclassTransformer(_)
            | Type::Never
            | Type::FunctionLiteral(_)
            | Type::BoundSuper(_)
            | Type::ProtocolInstance(_)
            | Type::PropertyInstance(_)
            | Type::TypeIs(_) => Err(InvalidTypeExpressionError {
                invalid_expressions: smallvec::smallvec![InvalidTypeExpression::InvalidType(
                    *self, scope_id
                )],
                fallback_type: Type::unknown(),
            }),

            Type::KnownInstance(known_instance) => match known_instance {
                KnownInstanceType::TypeAliasType(alias) => Ok(alias.value_type(db)),
                KnownInstanceType::TypeVar(typevar) => Ok(Type::TypeVar(*typevar)),
                KnownInstanceType::SubscriptedProtocol(_) => Err(InvalidTypeExpressionError {
                    invalid_expressions: smallvec::smallvec![InvalidTypeExpression::Protocol],
                    fallback_type: Type::unknown(),
                }),
                KnownInstanceType::SubscriptedGeneric(_) => Err(InvalidTypeExpressionError {
                    invalid_expressions: smallvec::smallvec![InvalidTypeExpression::Generic],
                    fallback_type: Type::unknown(),
                }),
            },

            Type::SpecialForm(special_form) => match special_form {
                SpecialFormType::Never | SpecialFormType::NoReturn => Ok(Type::Never),
                SpecialFormType::LiteralString => Ok(Type::LiteralString),
                SpecialFormType::Unknown => Ok(Type::unknown()),
                SpecialFormType::AlwaysTruthy => Ok(Type::AlwaysTruthy),
                SpecialFormType::AlwaysFalsy => Ok(Type::AlwaysFalsy),

                // We treat `typing.Type` exactly the same as `builtins.type`:
                SpecialFormType::Type => Ok(KnownClass::Type.to_instance(db)),
                SpecialFormType::Tuple => Ok(TupleType::homogeneous(db, Type::unknown())),

                // Legacy `typing` aliases
                SpecialFormType::List => Ok(KnownClass::List.to_instance(db)),
                SpecialFormType::Dict => Ok(KnownClass::Dict.to_instance(db)),
                SpecialFormType::Set => Ok(KnownClass::Set.to_instance(db)),
                SpecialFormType::FrozenSet => Ok(KnownClass::FrozenSet.to_instance(db)),
                SpecialFormType::ChainMap => Ok(KnownClass::ChainMap.to_instance(db)),
                SpecialFormType::Counter => Ok(KnownClass::Counter.to_instance(db)),
                SpecialFormType::DefaultDict => Ok(KnownClass::DefaultDict.to_instance(db)),
                SpecialFormType::Deque => Ok(KnownClass::Deque.to_instance(db)),
                SpecialFormType::OrderedDict => Ok(KnownClass::OrderedDict.to_instance(db)),

                // TODO: Use an opt-in rule for a bare `Callable`
                SpecialFormType::Callable => Ok(CallableType::unknown(db)),

                SpecialFormType::TypingSelf => {
                    let module = parsed_module(db, scope_id.file(db)).load(db);
                    let index = semantic_index(db, scope_id.file(db));
                    let Some(class) = nearest_enclosing_class(db, index, scope_id, &module) else {
                        return Err(InvalidTypeExpressionError {
                            fallback_type: Type::unknown(),
                            invalid_expressions: smallvec::smallvec![
                                InvalidTypeExpression::InvalidType(*self, scope_id)
                            ],
                        });
                    };
                    let instance = Type::ClassLiteral(class).to_instance(db).expect(
                        "nearest_enclosing_class must return type that can be instantiated",
                    );
                    Ok(Type::TypeVar(TypeVarInstance::new(
                        db,
                        ast::name::Name::new("Self"),
                        Some(class.definition(db)),
                        Some(TypeVarBoundOrConstraints::UpperBound(instance)),
                        TypeVarVariance::Invariant,
                        None,
                        TypeVarKind::Legacy,
                    )))
                }
                SpecialFormType::TypeAlias => Ok(todo_type!("Support for `typing.TypeAlias`")),
                SpecialFormType::TypedDict => Ok(todo_type!("Support for `typing.TypedDict`")),

                SpecialFormType::Literal
                | SpecialFormType::Union
                | SpecialFormType::Intersection => Err(InvalidTypeExpressionError {
                    invalid_expressions: smallvec::smallvec![
                        InvalidTypeExpression::RequiresArguments(*self)
                    ],
                    fallback_type: Type::unknown(),
                }),

                SpecialFormType::Protocol => Err(InvalidTypeExpressionError {
                    invalid_expressions: smallvec::smallvec![InvalidTypeExpression::Protocol],
                    fallback_type: Type::unknown(),
                }),
                SpecialFormType::Generic => Err(InvalidTypeExpressionError {
                    invalid_expressions: smallvec::smallvec![InvalidTypeExpression::Generic],
                    fallback_type: Type::unknown(),
                }),

                SpecialFormType::Optional
                | SpecialFormType::Not
                | SpecialFormType::TypeOf
                | SpecialFormType::TypeIs
                | SpecialFormType::TypeGuard
                | SpecialFormType::Unpack
                | SpecialFormType::CallableTypeOf => Err(InvalidTypeExpressionError {
                    invalid_expressions: smallvec::smallvec![
                        InvalidTypeExpression::RequiresOneArgument(*self)
                    ],
                    fallback_type: Type::unknown(),
                }),

                SpecialFormType::Annotated | SpecialFormType::Concatenate => {
                    Err(InvalidTypeExpressionError {
                        invalid_expressions: smallvec::smallvec![
                            InvalidTypeExpression::RequiresTwoArguments(*self)
                        ],
                        fallback_type: Type::unknown(),
                    })
                }

                SpecialFormType::ClassVar | SpecialFormType::Final => {
                    Err(InvalidTypeExpressionError {
                        invalid_expressions: smallvec::smallvec![
                            InvalidTypeExpression::TypeQualifier(*special_form)
                        ],
                        fallback_type: Type::unknown(),
                    })
                }

                SpecialFormType::ReadOnly
                | SpecialFormType::NotRequired
                | SpecialFormType::Required => Err(InvalidTypeExpressionError {
                    invalid_expressions: smallvec::smallvec![
                        InvalidTypeExpression::TypeQualifierRequiresOneArgument(*special_form)
                    ],
                    fallback_type: Type::unknown(),
                }),
            },

            Type::Union(union) => {
                let mut builder = UnionBuilder::new(db);
                let mut invalid_expressions = smallvec::SmallVec::default();
                for element in union.elements(db) {
                    match element.in_type_expression(db, scope_id) {
                        Ok(type_expr) => builder = builder.add(type_expr),
                        Err(InvalidTypeExpressionError {
                            fallback_type,
                            invalid_expressions: new_invalid_expressions,
                        }) => {
                            invalid_expressions.extend(new_invalid_expressions);
                            builder = builder.add(fallback_type);
                        }
                    }
                }
                if invalid_expressions.is_empty() {
                    Ok(builder.build())
                } else {
                    Err(InvalidTypeExpressionError {
                        fallback_type: builder.build(),
                        invalid_expressions,
                    })
                }
            }

            Type::Dynamic(_) => Ok(*self),

            Type::NominalInstance(instance) => match instance.class.known(db) {
                Some(KnownClass::TypeVar) => Ok(todo_type!(
                    "Support for `typing.TypeVar` instances in type expressions"
                )),
                Some(
                    KnownClass::ParamSpec | KnownClass::ParamSpecArgs | KnownClass::ParamSpecKwargs,
                ) => Ok(todo_type!("Support for `typing.ParamSpec`")),
                Some(KnownClass::TypeVarTuple) => Ok(todo_type!(
                    "Support for `typing.TypeVarTuple` instances in type expressions"
                )),
                Some(KnownClass::NewType) => Ok(todo_type!(
                    "Support for `typing.NewType` instances in type expressions"
                )),
                Some(KnownClass::GenericAlias) => Ok(todo_type!(
                    "Support for `typing.GenericAlias` instances in type expressions"
                )),
                Some(KnownClass::UnionType) => Ok(todo_type!(
                    "Support for `types.UnionType` instances in type expressions"
                )),
                _ => Err(InvalidTypeExpressionError {
                    invalid_expressions: smallvec::smallvec![InvalidTypeExpression::InvalidType(
                        *self, scope_id
                    )],
                    fallback_type: Type::unknown(),
                }),
            },

            Type::Intersection(_) => Ok(todo_type!("Type::Intersection.in_type_expression")),
        }
    }

    /// The type `NoneType` / `None`
    pub fn none(db: &'db dyn Db) -> Type<'db> {
        KnownClass::NoneType.to_instance(db)
    }

    /// Return the type of `tuple(sys.version_info)`.
    ///
    /// This is not exactly the type that `sys.version_info` has at runtime,
    /// but it's a useful fallback for us in order to infer `Literal` types from `sys.version_info` comparisons.
    fn version_info_tuple(db: &'db dyn Db) -> Self {
        let python_version = Program::get(db).python_version(db);
        let int_instance_ty = KnownClass::Int.to_instance(db);

        // TODO: just grab this type from typeshed (it's a `sys._ReleaseLevel` type alias there)
        let release_level_ty = {
            let elements: Box<[Type<'db>]> = ["alpha", "beta", "candidate", "final"]
                .iter()
                .map(|level| Type::string_literal(db, level))
                .collect();

            // For most unions, it's better to go via `UnionType::from_elements` or use `UnionBuilder`;
            // those techniques ensure that union elements are deduplicated and unions are eagerly simplified
            // into other types where necessary. Here, however, we know that there are no duplicates
            // in this union, so it's probably more efficient to use `UnionType::new()` directly.
            Type::Union(UnionType::new(db, elements))
        };

        TupleType::from_elements(
            db,
            [
                Type::IntLiteral(python_version.major.into()),
                Type::IntLiteral(python_version.minor.into()),
                int_instance_ty,
                release_level_ty,
                int_instance_ty,
            ],
        )
    }

    /// Given a type that is assumed to represent an instance of a class,
    /// return a type that represents that class itself.
    #[must_use]
    pub fn to_meta_type(&self, db: &'db dyn Db) -> Type<'db> {
        match self {
            Type::Never => Type::Never,
            Type::NominalInstance(instance) => instance.to_meta_type(db),
            Type::KnownInstance(known_instance) => known_instance.to_meta_type(db),
            Type::SpecialForm(special_form) => special_form.to_meta_type(db),
            Type::PropertyInstance(_) => KnownClass::Property.to_class_literal(db),
            Type::Union(union) => union.map(db, |ty| ty.to_meta_type(db)),
            Type::BooleanLiteral(_) | Type::TypeIs(_) => KnownClass::Bool.to_class_literal(db),
            Type::BytesLiteral(_) => KnownClass::Bytes.to_class_literal(db),
            Type::IntLiteral(_) => KnownClass::Int.to_class_literal(db),
            Type::FunctionLiteral(_) => KnownClass::FunctionType.to_class_literal(db),
            Type::BoundMethod(_) => KnownClass::MethodType.to_class_literal(db),
            Type::MethodWrapper(_) => KnownClass::MethodWrapperType.to_class_literal(db),
            Type::WrapperDescriptor(_) => KnownClass::WrapperDescriptorType.to_class_literal(db),
            Type::DataclassDecorator(_) => KnownClass::FunctionType.to_class_literal(db),
            Type::Callable(callable) if callable.is_function_like(db) => {
                KnownClass::FunctionType.to_class_literal(db)
            }
            Type::Callable(_) | Type::DataclassTransformer(_) => KnownClass::Type.to_instance(db),
            Type::ModuleLiteral(_) => KnownClass::ModuleType.to_class_literal(db),
            Type::Tuple(tuple) => tuple
                .to_class_type(db)
                .map(Type::from)
                .unwrap_or_else(Type::unknown),

            Type::TypeVar(typevar) => match typevar.bound_or_constraints(db) {
                None => KnownClass::Type.to_instance(db),
                Some(TypeVarBoundOrConstraints::UpperBound(bound)) => bound.to_meta_type(db),
                Some(TypeVarBoundOrConstraints::Constraints(constraints)) => {
                    // TODO: If we add a proper `OneOf` connector, we should use that here instead
                    // of union. (Using a union here doesn't break anything, but it is imprecise.)
                    constraints.map(db, |constraint| constraint.to_meta_type(db))
                }
            },

            Type::ClassLiteral(class) => class.metaclass(db),
            Type::GenericAlias(alias) => ClassType::from(*alias).metaclass(db),
            Type::SubclassOf(subclass_of_ty) => match subclass_of_ty.subclass_of() {
                SubclassOfInner::Dynamic(_) => *self,
                SubclassOfInner::Class(class) => SubclassOfType::from(
                    db,
                    SubclassOfInner::try_from_type(db, class.metaclass(db))
                        .unwrap_or(SubclassOfInner::unknown()),
                ),
            },

            Type::StringLiteral(_) | Type::LiteralString => KnownClass::Str.to_class_literal(db),
            Type::Dynamic(dynamic) => SubclassOfType::from(db, SubclassOfInner::Dynamic(*dynamic)),
            // TODO intersections
            Type::Intersection(_) => SubclassOfType::from(
                db,
                SubclassOfInner::try_from_type(db, todo_type!("Intersection meta-type"))
                    .expect("Type::Todo should be a valid `SubclassOfInner`"),
            ),
            Type::AlwaysTruthy | Type::AlwaysFalsy => KnownClass::Type.to_instance(db),
            Type::BoundSuper(_) => KnownClass::Super.to_class_literal(db),
            Type::ProtocolInstance(protocol) => protocol.to_meta_type(db),
        }
    }

    #[must_use]
    pub fn apply_optional_specialization(
        self,
        db: &'db dyn Db,
        specialization: Option<Specialization<'db>>,
    ) -> Type<'db> {
        if let Some(specialization) = specialization {
            self.apply_specialization(db, specialization)
        } else {
            self
        }
    }

    /// Applies a specialization to this type, replacing any typevars with the types that they are
    /// specialized to.
    ///
    /// Note that this does not specialize generic classes, functions, or type aliases! That is a
    /// different operation that is performed explicitly (via a subscript operation), or implicitly
    /// via a call to the generic object.
    #[salsa::tracked(heap_size=get_size2::GetSize::get_heap_size)]
    pub fn apply_specialization(
        self,
        db: &'db dyn Db,
        specialization: Specialization<'db>,
    ) -> Type<'db> {
        self.apply_type_mapping(db, &TypeMapping::Specialization(specialization))
    }

    fn apply_type_mapping<'a>(
        self,
        db: &'db dyn Db,
        type_mapping: &TypeMapping<'a, 'db>,
    ) -> Type<'db> {
        match self {
            Type::TypeVar(typevar) => match type_mapping {
                TypeMapping::Specialization(specialization) => {
                    specialization.get(db, typevar).unwrap_or(self)
                }
                TypeMapping::PartialSpecialization(partial) => {
                    partial.get(db, typevar).unwrap_or(self)
                }
                TypeMapping::PromoteLiterals => self,
            }

            Type::FunctionLiteral(function) => {
                Type::FunctionLiteral(function.with_type_mapping(db, type_mapping))
            }

            Type::BoundMethod(method) => Type::BoundMethod(BoundMethodType::new(
                db,
                method.function(db).with_type_mapping(db, type_mapping),
                method.self_instance(db).apply_type_mapping(db, type_mapping),
            )),

            Type::NominalInstance(instance) => Type::NominalInstance(
                instance.apply_type_mapping(db, type_mapping),
            ),

            Type::ProtocolInstance(instance) => {
                Type::ProtocolInstance(instance.apply_type_mapping(db, type_mapping))
            }

            Type::MethodWrapper(MethodWrapperKind::FunctionTypeDunderGet(function)) => {
                Type::MethodWrapper(MethodWrapperKind::FunctionTypeDunderGet(
                    function.with_type_mapping(db, type_mapping),
                ))
            }

            Type::MethodWrapper(MethodWrapperKind::FunctionTypeDunderCall(function)) => {
                Type::MethodWrapper(MethodWrapperKind::FunctionTypeDunderCall(
                    function.with_type_mapping(db, type_mapping),
                ))
            }

            Type::MethodWrapper(MethodWrapperKind::PropertyDunderGet(property)) => {
                Type::MethodWrapper(MethodWrapperKind::PropertyDunderGet(
                    property.apply_type_mapping(db, type_mapping),
                ))
            }

            Type::MethodWrapper(MethodWrapperKind::PropertyDunderSet(property)) => {
                Type::MethodWrapper(MethodWrapperKind::PropertyDunderSet(
                    property.apply_type_mapping(db, type_mapping),
                ))
            }

            Type::Callable(callable) => {
                Type::Callable(callable.apply_type_mapping(db, type_mapping))
            }

            Type::GenericAlias(generic) => {
                Type::GenericAlias(generic.apply_type_mapping(db, type_mapping))
            }

            Type::SubclassOf(subclass_of) => Type::SubclassOf(
                subclass_of.apply_type_mapping(db, type_mapping),
            ),

            Type::PropertyInstance(property) => {
                Type::PropertyInstance(property.apply_type_mapping(db, type_mapping))
            }

            Type::Union(union) => union.map(db, |element| {
                element.apply_type_mapping(db, type_mapping)
            }),
            Type::Intersection(intersection) => {
                let mut builder = IntersectionBuilder::new(db);
                for positive in intersection.positive(db) {
                    builder =
                        builder.add_positive(positive.apply_type_mapping(db, type_mapping));
                }
                for negative in intersection.negative(db) {
                    builder =
                        builder.add_negative(negative.apply_type_mapping(db, type_mapping));
                }
                builder.build()
            }
            Type::Tuple(tuple) => Type::tuple(tuple.apply_type_mapping(db, type_mapping)),

            Type::TypeIs(type_is) => type_is.with_type(db, type_is.return_type(db).apply_type_mapping(db, type_mapping)),

            Type::ModuleLiteral(_)
            | Type::IntLiteral(_)
            | Type::BooleanLiteral(_)
            | Type::LiteralString
            | Type::StringLiteral(_)
            | Type::BytesLiteral(_) => match type_mapping {
                TypeMapping::Specialization(_) |
                TypeMapping::PartialSpecialization(_) => self,
                TypeMapping::PromoteLiterals => self.literal_fallback_instance(db)
                    .expect("literal type should have fallback instance type"),
            }

            Type::Dynamic(_)
            | Type::Never
            | Type::AlwaysTruthy
            | Type::AlwaysFalsy
            | Type::WrapperDescriptor(_)
            | Type::MethodWrapper(MethodWrapperKind::StrStartswith(_))
            | Type::DataclassDecorator(_)
            | Type::DataclassTransformer(_)
            // A non-generic class never needs to be specialized. A generic class is specialized
            // explicitly (via a subscript expression) or implicitly (via a call), and not because
            // some other generic context's specialization is applied to it.
            | Type::ClassLiteral(_)
            | Type::BoundSuper(_)
            | Type::SpecialForm(_)
            | Type::KnownInstance(_) => self,
        }
    }

    /// Locates any legacy `TypeVar`s in this type, and adds them to a set. This is used to build
    /// up a generic context from any legacy `TypeVar`s that appear in a function parameter list or
    /// `Generic` specialization.
    pub(crate) fn find_legacy_typevars(
        self,
        db: &'db dyn Db,
        typevars: &mut FxOrderSet<TypeVarInstance<'db>>,
    ) {
        match self {
            Type::TypeVar(typevar) => {
                if typevar.is_legacy(db) {
                    typevars.insert(typevar);
                }
            }

            Type::FunctionLiteral(function) => function.find_legacy_typevars(db, typevars),

            Type::BoundMethod(method) => {
                method.self_instance(db).find_legacy_typevars(db, typevars);
                method.function(db).find_legacy_typevars(db, typevars);
            }

            Type::MethodWrapper(
                MethodWrapperKind::FunctionTypeDunderGet(function)
                | MethodWrapperKind::FunctionTypeDunderCall(function),
            ) => {
                function.find_legacy_typevars(db, typevars);
            }

            Type::MethodWrapper(
                MethodWrapperKind::PropertyDunderGet(property)
                | MethodWrapperKind::PropertyDunderSet(property),
            ) => {
                property.find_legacy_typevars(db, typevars);
            }

            Type::Callable(callable) => {
                callable.find_legacy_typevars(db, typevars);
            }

            Type::PropertyInstance(property) => {
                property.find_legacy_typevars(db, typevars);
            }

            Type::Union(union) => {
                for element in union.iter(db) {
                    element.find_legacy_typevars(db, typevars);
                }
            }
            Type::Intersection(intersection) => {
                for positive in intersection.positive(db) {
                    positive.find_legacy_typevars(db, typevars);
                }
                for negative in intersection.negative(db) {
                    negative.find_legacy_typevars(db, typevars);
                }
            }

            Type::Tuple(tuple) => {
                tuple.find_legacy_typevars(db, typevars);
            }

            Type::GenericAlias(alias) => {
                alias.find_legacy_typevars(db, typevars);
            }

            Type::NominalInstance(instance) => {
                instance.find_legacy_typevars(db, typevars);
            }

            Type::ProtocolInstance(instance) => {
                instance.find_legacy_typevars(db, typevars);
            }

            Type::SubclassOf(subclass_of) => {
                subclass_of.find_legacy_typevars(db, typevars);
            }

            Type::TypeIs(type_is) => {
                type_is.return_type(db).find_legacy_typevars(db, typevars);
            }

            Type::Dynamic(_)
            | Type::Never
            | Type::AlwaysTruthy
            | Type::AlwaysFalsy
            | Type::WrapperDescriptor(_)
            | Type::MethodWrapper(MethodWrapperKind::StrStartswith(_))
            | Type::DataclassDecorator(_)
            | Type::DataclassTransformer(_)
            | Type::ModuleLiteral(_)
            | Type::ClassLiteral(_)
            | Type::IntLiteral(_)
            | Type::BooleanLiteral(_)
            | Type::LiteralString
            | Type::StringLiteral(_)
            | Type::BytesLiteral(_)
            | Type::BoundSuper(_)
            | Type::SpecialForm(_)
            | Type::KnownInstance(_) => {}
        }
    }

    /// Return the string representation of this type when converted to string as it would be
    /// provided by the `__str__` method.
    ///
    /// When not available, this should fall back to the value of `[Type::repr]`.
    /// Note: this method is used in the builtins `format`, `print`, `str.format` and `f-strings`.
    #[must_use]
    pub fn str(&self, db: &'db dyn Db) -> Type<'db> {
        match self {
            Type::IntLiteral(_) | Type::BooleanLiteral(_) => self.repr(db),
            Type::StringLiteral(_) | Type::LiteralString => *self,
            Type::SpecialForm(special_form) => Type::string_literal(db, special_form.repr()),
            Type::KnownInstance(known_instance) => Type::StringLiteral(StringLiteralType::new(
                db,
                known_instance.repr(db).to_string().into_boxed_str(),
            )),
            // TODO: handle more complex types
            _ => KnownClass::Str.to_instance(db),
        }
    }

    /// Return the string representation of this type as it would be provided by the  `__repr__`
    /// method at runtime.
    #[must_use]
    pub fn repr(&self, db: &'db dyn Db) -> Type<'db> {
        match self {
            Type::IntLiteral(number) => Type::string_literal(db, &number.to_string()),
            Type::BooleanLiteral(true) => Type::string_literal(db, "True"),
            Type::BooleanLiteral(false) => Type::string_literal(db, "False"),
            Type::StringLiteral(literal) => {
                Type::string_literal(db, &format!("'{}'", literal.value(db).escape_default()))
            }
            Type::LiteralString => Type::LiteralString,
            Type::SpecialForm(special_form) => Type::string_literal(db, special_form.repr()),
            Type::KnownInstance(known_instance) => Type::StringLiteral(StringLiteralType::new(
                db,
                known_instance.repr(db).to_string().into_boxed_str(),
            )),
            // TODO: handle more complex types
            _ => KnownClass::Str.to_instance(db),
        }
    }

    /// Returns where this type is defined.
    ///
    /// It's the foundation for the editor's "Go to type definition" feature
    /// where the user clicks on a value and it takes them to where the value's type is defined.
    ///
    /// This method returns `None` for unions and intersections because how these
    /// should be handled, especially when some variants don't have definitions, is
    /// specific to the call site.
    pub fn definition(&self, db: &'db dyn Db) -> Option<TypeDefinition<'db>> {
        match self {
            Self::BoundMethod(method) => {
                Some(TypeDefinition::Function(method.function(db).definition(db)))
            }
            Self::FunctionLiteral(function) => {
                Some(TypeDefinition::Function(function.definition(db)))
            }
            Self::ModuleLiteral(module) => Some(TypeDefinition::Module(module.module(db))),
            Self::ClassLiteral(class_literal) => {
                Some(TypeDefinition::Class(class_literal.definition(db)))
            }
            Self::GenericAlias(alias) => Some(TypeDefinition::Class(alias.definition(db))),
            Self::NominalInstance(instance) => {
                Some(TypeDefinition::Class(instance.class.definition(db)))
            }
            Self::KnownInstance(instance) => match instance {
                KnownInstanceType::TypeVar(var) => {
                    Some(TypeDefinition::TypeVar(var.definition(db)?))
                }
                KnownInstanceType::TypeAliasType(type_alias) => {
                    type_alias.definition(db).map(TypeDefinition::TypeAlias)
                }
                _ => None,
            },

            Self::SubclassOf(subclass_of_type) => match subclass_of_type.subclass_of() {
                SubclassOfInner::Class(class) => Some(TypeDefinition::Class(class.definition(db))),
                SubclassOfInner::Dynamic(_) => None,
            },

            Self::StringLiteral(_)
            | Self::BooleanLiteral(_)
            | Self::LiteralString
            | Self::IntLiteral(_)
            | Self::BytesLiteral(_)
            | Self::MethodWrapper(_)
            | Self::WrapperDescriptor(_)
            | Self::DataclassDecorator(_)
            | Self::DataclassTransformer(_)
            | Self::PropertyInstance(_)
            | Self::BoundSuper(_)
            | Self::Tuple(_) => self.to_meta_type(db).definition(db),

            Self::TypeVar(var) => Some(TypeDefinition::TypeVar(var.definition(db)?)),

            Self::ProtocolInstance(protocol) => match protocol.inner {
                Protocol::FromClass(class) => Some(TypeDefinition::Class(class.definition(db))),
                Protocol::Synthesized(_) => None,
            },

            Self::Union(_) | Self::Intersection(_) => None,

            // These types have no definition
            Self::Dynamic(_)
            | Self::Never
            | Self::Callable(_)
            | Self::AlwaysTruthy
            | Self::AlwaysFalsy
            | Self::SpecialForm(_)
            | Self::TypeIs(_) => None,
        }
    }

    /// Returns a tuple of two spans. The first is
    /// the span for the identifier of the function
    /// definition for `self`. The second is
    /// the span for the parameter in the function
    /// definition for `self`.
    ///
    /// If there are no meaningful spans, then this
    /// returns `None`. For example, when this type
    /// isn't callable.
    ///
    /// When `parameter_index` is `None`, then the
    /// second span returned covers the entire parameter
    /// list.
    ///
    /// # Performance
    ///
    /// Note that this may introduce cross-module
    /// dependencies. This can have an impact on
    /// the effectiveness of incremental caching
    /// and should therefore be used judiciously.
    ///
    /// An example of a good use case is to improve
    /// a diagnostic.
    fn parameter_span(
        &self,
        db: &'db dyn Db,
        parameter_index: Option<usize>,
    ) -> Option<(Span, Span)> {
        match *self {
            Type::FunctionLiteral(function) => function.parameter_span(db, parameter_index),
            Type::BoundMethod(bound_method) => bound_method
                .function(db)
                .parameter_span(db, parameter_index),
            _ => None,
        }
    }

    /// Returns a collection of useful spans for a
    /// function signature. These are useful for
    /// creating annotations on diagnostics.
    ///
    /// If there are no meaningful spans, then this
    /// returns `None`. For example, when this type
    /// isn't callable.
    ///
    /// # Performance
    ///
    /// Note that this may introduce cross-module
    /// dependencies. This can have an impact on
    /// the effectiveness of incremental caching
    /// and should therefore be used judiciously.
    ///
    /// An example of a good use case is to improve
    /// a diagnostic.
    fn function_spans(&self, db: &'db dyn Db) -> Option<FunctionSpans> {
        match *self {
            Type::FunctionLiteral(function) => function.spans(db),
            Type::BoundMethod(bound_method) => bound_method.function(db).spans(db),
            _ => None,
        }
    }

    pub(crate) fn generic_origin(self, db: &'db dyn Db) -> Option<ClassLiteral<'db>> {
        match self {
            Type::GenericAlias(generic) => Some(generic.origin(db)),
            Type::NominalInstance(instance) => {
                if let ClassType::Generic(generic) = instance.class {
                    Some(generic.origin(db))
                } else {
                    None
                }
            }
            _ => None,
        }
    }
}

impl<'db> From<&Type<'db>> for Type<'db> {
    fn from(value: &Type<'db>) -> Self {
        *value
    }
}

/// A mapping that can be applied to a type, producing another type. This is applied inductively to
/// the components of complex types.
///
/// This is represented as an enum (with some variants using `Cow`), and not an `FnMut` trait,
/// since we sometimes have to apply type mappings lazily (e.g., to the signature of a function
/// literal).
#[derive(Clone, Debug, Eq, Hash, PartialEq)]
pub enum TypeMapping<'a, 'db> {
    /// Applies a specialization to the type
    Specialization(Specialization<'db>),
    /// Applies a partial specialization to the type
    PartialSpecialization(PartialSpecialization<'a, 'db>),
    /// Promotes any literal types to their corresponding instance types (e.g. `Literal["string"]`
    /// to `str`)
    PromoteLiterals,
}

impl<'db> TypeMapping<'_, 'db> {
    fn to_owned(&self) -> TypeMapping<'db, 'db> {
        match self {
            TypeMapping::Specialization(specialization) => {
                TypeMapping::Specialization(*specialization)
            }
            TypeMapping::PartialSpecialization(partial) => {
                TypeMapping::PartialSpecialization(partial.to_owned())
            }
            TypeMapping::PromoteLiterals => TypeMapping::PromoteLiterals,
        }
    }

    fn normalized_impl(&self, db: &'db dyn Db, visitor: &mut TypeVisitor<'db>) -> Self {
        match self {
            TypeMapping::Specialization(specialization) => {
                TypeMapping::Specialization(specialization.normalized_impl(db, visitor))
            }
            TypeMapping::PartialSpecialization(partial) => {
                TypeMapping::PartialSpecialization(partial.normalized_impl(db, visitor))
            }
            TypeMapping::PromoteLiterals => TypeMapping::PromoteLiterals,
        }
    }
}

/// Singleton types that are heavily special-cased by ty. Despite its name,
/// quite a different type to [`NominalInstanceType`].
///
/// In many ways, this enum behaves similarly to [`SpecialFormType`].
/// Unlike instances of that variant, however, `Type::KnownInstance`s do not exist
/// at a location that can be known prior to any analysis by ty, and each variant
/// of `KnownInstanceType` can have multiple instances (as, unlike `SpecialFormType`,
/// `KnownInstanceType` variants can hold associated data). Instances of this type
/// are generally created by operations at runtime in some way, such as a type alias
/// statement, a typevar definition, or an instance of `Generic[T]` in a class's
/// bases list.
///
/// # Ordering
///
/// Ordering between variants is stable and should be the same between runs.
/// Ordering within variants is based on the wrapped data's salsa-assigned id and not on its values.
/// The id may change between runs, or when e.g. a `TypeVarInstance` was garbage-collected and recreated.
#[derive(
    Copy, Clone, Debug, Eq, Hash, PartialEq, salsa::Update, Ord, PartialOrd, get_size2::GetSize,
)]
pub enum KnownInstanceType<'db> {
    /// The type of `Protocol[T]`, `Protocol[U, S]`, etc -- usually only found in a class's bases list.
    ///
    /// Note that unsubscripted `Protocol` is represented by [`SpecialFormType::Protocol`], not this type.
    SubscriptedProtocol(GenericContext<'db>),

    /// The type of `Generic[T]`, `Generic[U, S]`, etc -- usually only found in a class's bases list.
    ///
    /// Note that unsubscripted `Generic` is represented by [`SpecialFormType::Generic`], not this type.
    SubscriptedGeneric(GenericContext<'db>),

    /// A single instance of `typing.TypeVar`
    TypeVar(TypeVarInstance<'db>),

    /// A single instance of `typing.TypeAliasType` (PEP 695 type alias)
    TypeAliasType(TypeAliasType<'db>),
}

impl<'db> KnownInstanceType<'db> {
    fn normalized_impl(self, db: &'db dyn Db, visitor: &mut TypeVisitor<'db>) -> Self {
        match self {
            Self::SubscriptedProtocol(context) => {
                Self::SubscriptedProtocol(context.normalized_impl(db, visitor))
            }
            Self::SubscriptedGeneric(context) => {
                Self::SubscriptedGeneric(context.normalized_impl(db, visitor))
            }
            Self::TypeVar(typevar) => Self::TypeVar(typevar.normalized_impl(db, visitor)),
            Self::TypeAliasType(type_alias) => {
                Self::TypeAliasType(type_alias.normalized_impl(db, visitor))
            }
        }
    }

    const fn class(self) -> KnownClass {
        match self {
            Self::SubscriptedProtocol(_) | Self::SubscriptedGeneric(_) => KnownClass::SpecialForm,
            Self::TypeVar(_) => KnownClass::TypeVar,
            Self::TypeAliasType(_) => KnownClass::TypeAliasType,
        }
    }

    fn to_meta_type(self, db: &'db dyn Db) -> Type<'db> {
        self.class().to_class_literal(db)
    }

    /// Return the instance type which this type is a subtype of.
    ///
    /// For example, an alias created using the `type` statement is an instance of
    /// `typing.TypeAliasType`, so `KnownInstanceType::TypeAliasType(_).instance_fallback(db)`
    /// returns `Type::NominalInstance(NominalInstanceType { class: <typing.TypeAliasType> })`.
    fn instance_fallback(self, db: &dyn Db) -> Type {
        self.class().to_instance(db)
    }

    /// Return `true` if this symbol is an instance of `class`.
    fn is_instance_of(self, db: &dyn Db, class: ClassType) -> bool {
        self.class().is_subclass_of(db, class)
    }

    /// Return the repr of the symbol at runtime
    fn repr(self, db: &'db dyn Db) -> impl std::fmt::Display + 'db {
        struct KnownInstanceRepr<'db> {
            known_instance: KnownInstanceType<'db>,
            db: &'db dyn Db,
        }

        impl std::fmt::Display for KnownInstanceRepr<'_> {
            fn fmt(&self, f: &mut std::fmt::Formatter<'_>) -> std::fmt::Result {
                match self.known_instance {
                    KnownInstanceType::SubscriptedProtocol(generic_context) => {
                        f.write_str("typing.Protocol")?;
                        generic_context.display(self.db).fmt(f)
                    }
                    KnownInstanceType::SubscriptedGeneric(generic_context) => {
                        f.write_str("typing.Generic")?;
                        generic_context.display(self.db).fmt(f)
                    }
                    KnownInstanceType::TypeAliasType(_) => f.write_str("typing.TypeAliasType"),
                    // This is a legacy `TypeVar` _outside_ of any generic class or function, so we render
                    // it as an instance of `typing.TypeVar`. Inside of a generic class or function, we'll
                    // have a `Type::TypeVar(_)`, which is rendered as the typevar's name.
                    KnownInstanceType::TypeVar(_) => f.write_str("typing.TypeVar"),
                }
            }
        }

        KnownInstanceRepr {
            known_instance: self,
            db,
        }
    }
}

#[derive(Copy, Clone, Debug, Eq, Hash, PartialEq, get_size2::GetSize)]
pub enum DynamicType {
    /// An explicitly annotated `typing.Any`
    Any,
    /// An unannotated value, or a dynamic type resulting from an error
    Unknown,
    /// Temporary type for symbols that can't be inferred yet because of missing implementations.
    ///
    /// This variant should eventually be removed once ty is spec-compliant.
    ///
    /// General rule: `Todo` should only propagate when the presence of the input `Todo` caused the
    /// output to be unknown. An output should only be `Todo` if fixing all `Todo` inputs to be not
    /// `Todo` would change the output type.
    ///
    /// This variant should be created with the `todo_type!` macro.
    Todo(TodoType),
    /// A special Todo-variant for PEP-695 `ParamSpec` types. A temporary variant to detect and special-
    /// case the handling of these types in `Callable` annotations.
    TodoPEP695ParamSpec,
}

impl DynamicType {
    #[expect(clippy::unused_self)]
    fn normalized(self) -> Self {
        Self::Any
    }
}

impl std::fmt::Display for DynamicType {
    fn fmt(&self, f: &mut std::fmt::Formatter<'_>) -> std::fmt::Result {
        match self {
            DynamicType::Any => f.write_str("Any"),
            DynamicType::Unknown => f.write_str("Unknown"),
            // `DynamicType::Todo`'s display should be explicit that is not a valid display of
            // any other type
            DynamicType::Todo(todo) => write!(f, "@Todo{todo}"),
            DynamicType::TodoPEP695ParamSpec => {
                if cfg!(debug_assertions) {
                    f.write_str("@Todo(ParamSpec)")
                } else {
                    f.write_str("@Todo")
                }
            }
        }
    }
}

bitflags! {
    /// Type qualifiers that appear in an annotation expression.
    #[derive(Copy, Clone, Debug, Eq, PartialEq, Default, salsa::Update, Hash)]
    pub(crate) struct TypeQualifiers: u8 {
        /// `typing.ClassVar`
        const CLASS_VAR = 1 << 0;
        /// `typing.Final`
        const FINAL     = 1 << 1;
    }
}

impl get_size2::GetSize for TypeQualifiers {}

/// When inferring the type of an annotation expression, we can also encounter type qualifiers
/// such as `ClassVar` or `Final`. These do not affect the inferred type itself, but rather
/// control how a particular place can be accessed or modified. This struct holds a type and
/// a set of type qualifiers.
///
/// Example: `Annotated[ClassVar[tuple[int]], "metadata"]` would have type `tuple[int]` and the
/// qualifier `ClassVar`.
#[derive(Clone, Debug, Copy, Eq, PartialEq, salsa::Update, get_size2::GetSize)]
pub(crate) struct TypeAndQualifiers<'db> {
    inner: Type<'db>,
    qualifiers: TypeQualifiers,
}

impl<'db> TypeAndQualifiers<'db> {
    pub(crate) fn new(inner: Type<'db>, qualifiers: TypeQualifiers) -> Self {
        Self { inner, qualifiers }
    }

    /// Constructor that creates a [`TypeAndQualifiers`] instance with type `Unknown` and no qualifiers.
    pub(crate) fn unknown() -> Self {
        Self {
            inner: Type::unknown(),
            qualifiers: TypeQualifiers::empty(),
        }
    }

    /// Forget about type qualifiers and only return the inner type.
    pub(crate) fn inner_type(&self) -> Type<'db> {
        self.inner
    }

    /// Insert/add an additional type qualifier.
    pub(crate) fn add_qualifier(&mut self, qualifier: TypeQualifiers) {
        self.qualifiers |= qualifier;
    }

    /// Return the set of type qualifiers.
    pub(crate) fn qualifiers(&self) -> TypeQualifiers {
        self.qualifiers
    }
}

impl<'db> From<Type<'db>> for TypeAndQualifiers<'db> {
    fn from(inner: Type<'db>) -> Self {
        Self {
            inner,
            qualifiers: TypeQualifiers::empty(),
        }
    }
}

/// Error struct providing information on type(s) that were deemed to be invalid
/// in a type expression context, and the type we should therefore fallback to
/// for the problematic type expression.
#[derive(Debug, PartialEq, Eq)]
pub struct InvalidTypeExpressionError<'db> {
    fallback_type: Type<'db>,
    invalid_expressions: smallvec::SmallVec<[InvalidTypeExpression<'db>; 1]>,
}

impl<'db> InvalidTypeExpressionError<'db> {
    fn into_fallback_type(
        self,
        context: &InferContext,
        node: &ast::Expr,
        is_reachable: bool,
    ) -> Type<'db> {
        let InvalidTypeExpressionError {
            fallback_type,
            invalid_expressions,
        } = self;
        if is_reachable {
            for error in invalid_expressions {
                let Some(builder) = context.report_lint(&INVALID_TYPE_FORM, node) else {
                    continue;
                };
                let diagnostic = builder.into_diagnostic(error.reason(context.db()));
                error.add_subdiagnostics(context.db(), diagnostic);
            }
        }
        fallback_type
    }
}

/// Enumeration of various types that are invalid in type-expression contexts
#[derive(Debug, Copy, Clone, PartialEq, Eq)]
enum InvalidTypeExpression<'db> {
    /// Some types always require exactly one argument when used in a type expression
    RequiresOneArgument(Type<'db>),
    /// Some types always require at least one argument when used in a type expression
    RequiresArguments(Type<'db>),
    /// Some types always require at least two arguments when used in a type expression
    RequiresTwoArguments(Type<'db>),
    /// The `Protocol` class is invalid in type expressions
    Protocol,
    /// Same for `Generic`
    Generic,
    /// Type qualifiers are always invalid in *type expressions*,
    /// but these ones are okay with 0 arguments in *annotation expressions*
    TypeQualifier(SpecialFormType),
    /// Type qualifiers that are invalid in type expressions,
    /// and which would require exactly one argument even if they appeared in an annotation expression
    TypeQualifierRequiresOneArgument(SpecialFormType),
    /// Some types are always invalid in type expressions
    InvalidType(Type<'db>, ScopeId<'db>),
}

impl<'db> InvalidTypeExpression<'db> {
    const fn reason(self, db: &'db dyn Db) -> impl std::fmt::Display + 'db {
        struct Display<'db> {
            error: InvalidTypeExpression<'db>,
            db: &'db dyn Db,
        }

        impl std::fmt::Display for Display<'_> {
            fn fmt(&self, f: &mut std::fmt::Formatter<'_>) -> std::fmt::Result {
                match self.error {
                    InvalidTypeExpression::RequiresOneArgument(ty) => write!(
                        f,
                        "`{ty}` requires exactly one argument when used in a type expression",
                        ty = ty.display(self.db)
                    ),
                    InvalidTypeExpression::RequiresArguments(ty) => write!(
                        f,
                        "`{ty}` requires at least one argument when used in a type expression",
                        ty = ty.display(self.db)
                    ),
                    InvalidTypeExpression::RequiresTwoArguments(ty) => write!(
                        f,
                        "`{ty}` requires at least two arguments when used in a type expression",
                        ty = ty.display(self.db)
                    ),
                    InvalidTypeExpression::Protocol => {
                        f.write_str("`typing.Protocol` is not allowed in type expressions")
                    }
                    InvalidTypeExpression::Generic => {
                        f.write_str("`typing.Generic` is not allowed in type expressions")
                    }
                    InvalidTypeExpression::TypeQualifier(qualifier) => write!(
                        f,
                        "Type qualifier `{qualifier}` is not allowed in type expressions \
                        (only in annotation expressions)",
                    ),
                    InvalidTypeExpression::TypeQualifierRequiresOneArgument(qualifier) => write!(
                        f,
                        "Type qualifier `{qualifier}` is not allowed in type expressions \
                        (only in annotation expressions, and only with exactly one argument)",
                    ),
                    InvalidTypeExpression::InvalidType(ty, _) => write!(
                        f,
                        "Variable of type `{ty}` is not allowed in a type expression",
                        ty = ty.display(self.db)
                    ),
                }
            }
        }

        Display { error: self, db }
    }

    fn add_subdiagnostics(self, db: &'db dyn Db, mut diagnostic: LintDiagnosticGuard) {
        let InvalidTypeExpression::InvalidType(ty, scope) = self else {
            return;
        };
        let Type::ModuleLiteral(module_type) = ty else {
            return;
        };
        let module = module_type.module(db);
        let Some(module_name_final_part) = module.name().components().next_back() else {
            return;
        };
        let Some(module_member_with_same_name) = ty
            .member(db, module_name_final_part)
            .place
            .ignore_possibly_unbound()
        else {
            return;
        };
        if module_member_with_same_name
            .in_type_expression(db, scope)
            .is_err()
        {
            return;
        }

        // TODO: showing a diff (and even having an autofix) would be even better
        diagnostic.info(format_args!(
            "Did you mean to use the module's member \
            `{module_name_final_part}.{module_name_final_part}` instead?"
        ));
    }
}

/// Whether this typecar was created via the legacy `TypeVar` constructor, or using PEP 695 syntax.
#[derive(Clone, Copy, Debug, Eq, Hash, PartialEq)]
pub enum TypeVarKind {
    Legacy,
    Pep695,
}

/// Data regarding a single type variable.
///
/// This is referenced by `KnownInstanceType::TypeVar` (to represent the singleton type of the
/// runtime `typing.TypeVar` object itself), and by `Type::TypeVar` to represent the type that this
/// typevar represents as an annotation: that is, an unknown set of objects, constrained by the
/// upper-bound/constraints on this type var, defaulting to the default type of this type var when
/// not otherwise bound to a type.
///
/// # Ordering
/// Ordering is based on the type var instance's salsa-assigned id and not on its values.
/// The id may change between runs, or when the type var instance was garbage collected and recreated.
#[salsa::interned(debug)]
#[derive(PartialOrd, Ord)]
pub struct TypeVarInstance<'db> {
    /// The name of this TypeVar (e.g. `T`)
    #[returns(ref)]
    name: ast::name::Name,

    /// The type var's definition (None if synthesized)
    pub definition: Option<Definition<'db>>,

    /// The upper bound or constraint on the type of this TypeVar
    bound_or_constraints: Option<TypeVarBoundOrConstraints<'db>>,

    /// The variance of the TypeVar
    variance: TypeVarVariance,

    /// The default type for this TypeVar
    default_ty: Option<Type<'db>>,

    pub kind: TypeVarKind,
}

// The Salsa heap is tracked separately.
impl get_size2::GetSize for TypeVarInstance<'_> {}

impl<'db> TypeVarInstance<'db> {
    pub(crate) fn is_legacy(self, db: &'db dyn Db) -> bool {
        matches!(self.kind(db), TypeVarKind::Legacy)
    }

    pub(crate) fn upper_bound(self, db: &'db dyn Db) -> Option<Type<'db>> {
        if let Some(TypeVarBoundOrConstraints::UpperBound(ty)) = self.bound_or_constraints(db) {
            Some(ty)
        } else {
            None
        }
    }

    pub(crate) fn constraints(self, db: &'db dyn Db) -> Option<&'db [Type<'db>]> {
        if let Some(TypeVarBoundOrConstraints::Constraints(tuple)) = self.bound_or_constraints(db) {
            Some(tuple.elements(db))
        } else {
            None
        }
    }

    pub(crate) fn normalized_impl(self, db: &'db dyn Db, visitor: &mut TypeVisitor<'db>) -> Self {
        Self::new(
            db,
            self.name(db),
            self.definition(db),
            self.bound_or_constraints(db)
                .map(|b| b.normalized_impl(db, visitor)),
            self.variance(db),
            self.default_ty(db).map(|d| d.normalized_impl(db, visitor)),
            self.kind(db),
        )
    }

    fn materialize(self, db: &'db dyn Db, variance: TypeVarVariance) -> Self {
        Self::new(
            db,
            self.name(db),
            self.definition(db),
            self.bound_or_constraints(db)
                .map(|b| b.materialize(db, variance)),
            self.variance(db),
            self.default_ty(db),
            self.kind(db),
        )
    }
}

#[derive(Clone, Copy, Debug, Hash, PartialEq, Eq, salsa::Update)]
pub enum TypeVarVariance {
    Invariant,
    Covariant,
    Contravariant,
    Bivariant,
}

impl TypeVarVariance {
    /// Flips the polarity of the variance.
    ///
    /// Covariant becomes contravariant, contravariant becomes covariant, others remain unchanged.
    pub(crate) const fn flip(self) -> Self {
        match self {
            TypeVarVariance::Invariant => TypeVarVariance::Invariant,
            TypeVarVariance::Covariant => TypeVarVariance::Contravariant,
            TypeVarVariance::Contravariant => TypeVarVariance::Covariant,
            TypeVarVariance::Bivariant => TypeVarVariance::Bivariant,
        }
    }
}

#[derive(Clone, Copy, Debug, Hash, PartialEq, Eq, salsa::Update)]
pub enum TypeVarBoundOrConstraints<'db> {
    UpperBound(Type<'db>),
    Constraints(UnionType<'db>),
}

impl<'db> TypeVarBoundOrConstraints<'db> {
    fn normalized_impl(self, db: &'db dyn Db, visitor: &mut TypeVisitor<'db>) -> Self {
        match self {
            TypeVarBoundOrConstraints::UpperBound(bound) => {
                TypeVarBoundOrConstraints::UpperBound(bound.normalized_impl(db, visitor))
            }
            TypeVarBoundOrConstraints::Constraints(constraints) => {
                TypeVarBoundOrConstraints::Constraints(constraints.normalized_impl(db, visitor))
            }
        }
    }

    fn materialize(self, db: &'db dyn Db, variance: TypeVarVariance) -> Self {
        match self {
            TypeVarBoundOrConstraints::UpperBound(bound) => {
                TypeVarBoundOrConstraints::UpperBound(bound.materialize(db, variance))
            }
            TypeVarBoundOrConstraints::Constraints(constraints) => {
                TypeVarBoundOrConstraints::Constraints(UnionType::new(
                    db,
                    constraints
                        .elements(db)
                        .iter()
                        .map(|ty| ty.materialize(db, variance))
                        .collect::<Vec<_>>()
                        .into_boxed_slice(),
                ))
            }
        }
    }
}

/// Error returned if a type is not (or may not be) a context manager.
#[derive(Debug)]
enum ContextManagerError<'db> {
    Enter(CallDunderError<'db>),
    Exit {
        enter_return_type: Type<'db>,
        exit_error: CallDunderError<'db>,
    },
    EnterAndExit {
        enter_error: CallDunderError<'db>,
        exit_error: CallDunderError<'db>,
    },
}

impl<'db> ContextManagerError<'db> {
    fn fallback_enter_type(&self, db: &'db dyn Db) -> Type<'db> {
        self.enter_type(db).unwrap_or(Type::unknown())
    }

    /// Returns the `__enter__` return type if it is known,
    /// or `None` if the type never has a callable `__enter__` attribute
    fn enter_type(&self, db: &'db dyn Db) -> Option<Type<'db>> {
        match self {
            Self::Exit {
                enter_return_type,
                exit_error: _,
            } => Some(*enter_return_type),
            Self::Enter(enter_error)
            | Self::EnterAndExit {
                enter_error,
                exit_error: _,
            } => match enter_error {
                CallDunderError::PossiblyUnbound(call_outcome) => {
                    Some(call_outcome.return_type(db))
                }
                CallDunderError::CallError(CallErrorKind::NotCallable, _) => None,
                CallDunderError::CallError(_, bindings) => Some(bindings.return_type(db)),
                CallDunderError::MethodNotAvailable => None,
            },
        }
    }

    fn report_diagnostic(
        &self,
        context: &InferContext<'db, '_>,
        context_expression_type: Type<'db>,
        context_expression_node: ast::AnyNodeRef,
    ) {
        let Some(builder) = context.report_lint(&INVALID_CONTEXT_MANAGER, context_expression_node)
        else {
            return;
        };

        let format_call_dunder_error = |call_dunder_error: &CallDunderError<'db>, name: &str| {
            match call_dunder_error {
                CallDunderError::MethodNotAvailable => format!("it does not implement `{name}`"),
                CallDunderError::PossiblyUnbound(_) => {
                    format!("the method `{name}` is possibly unbound")
                }
                // TODO: Use more specific error messages for the different error cases.
                //  E.g. hint toward the union variant that doesn't correctly implement enter,
                //  distinguish between a not callable `__enter__` attribute and a wrong signature.
                CallDunderError::CallError(_, _) => {
                    format!("it does not correctly implement `{name}`")
                }
            }
        };

        let format_call_dunder_errors = |error_a: &CallDunderError<'db>,
                                         name_a: &str,
                                         error_b: &CallDunderError<'db>,
                                         name_b: &str| {
            match (error_a, error_b) {
                (CallDunderError::PossiblyUnbound(_), CallDunderError::PossiblyUnbound(_)) => {
                    format!("the methods `{name_a}` and `{name_b}` are possibly unbound")
                }
                (CallDunderError::MethodNotAvailable, CallDunderError::MethodNotAvailable) => {
                    format!("it does not implement `{name_a}` and `{name_b}`")
                }
                (CallDunderError::CallError(_, _), CallDunderError::CallError(_, _)) => {
                    format!("it does not correctly implement `{name_a}` or `{name_b}`")
                }
                (_, _) => format!(
                    "{format_a}, and {format_b}",
                    format_a = format_call_dunder_error(error_a, name_a),
                    format_b = format_call_dunder_error(error_b, name_b)
                ),
            }
        };

        let db = context.db();

        let formatted_errors = match self {
            Self::Exit {
                enter_return_type: _,
                exit_error,
            } => format_call_dunder_error(exit_error, "__exit__"),
            Self::Enter(enter_error) => format_call_dunder_error(enter_error, "__enter__"),
            Self::EnterAndExit {
                enter_error,
                exit_error,
            } => format_call_dunder_errors(enter_error, "__enter__", exit_error, "__exit__"),
        };

        let mut diag = builder.into_diagnostic(
            format_args!(
                "Object of type `{context_expression}` cannot be used with `with` because {formatted_errors}",
                context_expression = context_expression_type.display(db)
            ),
        );

        // If `__aenter__` and `__aexit__` are available, the user may have intended to use `async with` instead of `with`:
        if let (
            Ok(_) | Err(CallDunderError::CallError(..)),
            Ok(_) | Err(CallDunderError::CallError(..)),
        ) = (
            context_expression_type.try_call_dunder(db, "__aenter__", CallArgumentTypes::none()),
            context_expression_type.try_call_dunder(
                db,
                "__aexit__",
                CallArgumentTypes::positional([Type::unknown(), Type::unknown(), Type::unknown()]),
            ),
        ) {
            diag.info(format_args!(
                "Objects of type `{context_expression}` can be used as async context managers",
                context_expression = context_expression_type.display(db)
            ));
            diag.info("Consider using `async with` here");
        }
    }
}

/// Error returned if a type is not (or may not be) iterable.
#[derive(Debug)]
enum IterationError<'db> {
    /// The object being iterated over has a bound `__iter__` method,
    /// but calling it with the expected arguments results in an error.
    IterCallError(CallErrorKind, Box<Bindings<'db>>),

    /// The object being iterated over has a bound `__iter__` method that can be called
    /// with the expected types, but it returns an object that is not a valid iterator.
    IterReturnsInvalidIterator {
        /// The type of the object returned by the `__iter__` method.
        iterator: Type<'db>,
        /// The error we encountered when we tried to call `__next__` on the type
        /// returned by `__iter__`
        dunder_next_error: CallDunderError<'db>,
    },

    /// The object being iterated over has a bound `__iter__` method that returns a
    /// valid iterator. However, the `__iter__` method is possibly unbound, and there
    /// either isn't a `__getitem__` method to fall back to, or calling the `__getitem__`
    /// method returns some kind of error.
    PossiblyUnboundIterAndGetitemError {
        /// The type of the object returned by the `__next__` method on the iterator.
        /// (The iterator being the type returned by the `__iter__` method on the iterable.)
        dunder_next_return: Type<'db>,
        /// The error we encountered when we tried to call `__getitem__` on the iterable.
        dunder_getitem_error: CallDunderError<'db>,
    },

    /// The object being iterated over doesn't have an `__iter__` method.
    /// It also either doesn't have a `__getitem__` method to fall back to,
    /// or calling the `__getitem__` method returns some kind of error.
    UnboundIterAndGetitemError {
        dunder_getitem_error: CallDunderError<'db>,
    },
}

impl<'db> IterationError<'db> {
    fn fallback_element_type(&self, db: &'db dyn Db) -> Type<'db> {
        self.element_type(db).unwrap_or(Type::unknown())
    }

    /// Returns the element type if it is known, or `None` if the type is never iterable.
    fn element_type(&self, db: &'db dyn Db) -> Option<Type<'db>> {
        match self {
            Self::IterReturnsInvalidIterator {
                dunder_next_error, ..
            } => dunder_next_error.return_type(db),

            Self::IterCallError(_, dunder_iter_bindings) => dunder_iter_bindings
                .return_type(db)
                .try_call_dunder(db, "__next__", CallArgumentTypes::none())
                .map(|dunder_next_outcome| Some(dunder_next_outcome.return_type(db)))
                .unwrap_or_else(|dunder_next_call_error| dunder_next_call_error.return_type(db)),

            Self::PossiblyUnboundIterAndGetitemError {
                dunder_next_return,
                dunder_getitem_error,
            } => match dunder_getitem_error {
                CallDunderError::MethodNotAvailable => Some(*dunder_next_return),
                CallDunderError::PossiblyUnbound(dunder_getitem_outcome) => {
                    Some(UnionType::from_elements(
                        db,
                        [*dunder_next_return, dunder_getitem_outcome.return_type(db)],
                    ))
                }
                CallDunderError::CallError(CallErrorKind::NotCallable, _) => {
                    Some(*dunder_next_return)
                }
                CallDunderError::CallError(_, dunder_getitem_bindings) => {
                    let dunder_getitem_return = dunder_getitem_bindings.return_type(db);
                    let elements = [*dunder_next_return, dunder_getitem_return];
                    Some(UnionType::from_elements(db, elements))
                }
            },

            Self::UnboundIterAndGetitemError {
                dunder_getitem_error,
            } => dunder_getitem_error.return_type(db),
        }
    }

    /// Reports the diagnostic for this error.
    fn report_diagnostic(
        &self,
        context: &InferContext<'db, '_>,
        iterable_type: Type<'db>,
        iterable_node: ast::AnyNodeRef,
    ) {
        /// A little helper type for emitting a diagnostic
        /// based on the variant of iteration error.
        struct Reporter<'a> {
            db: &'a dyn Db,
            builder: LintDiagnosticGuardBuilder<'a, 'a>,
            iterable_type: Type<'a>,
        }

        impl<'a> Reporter<'a> {
            /// Emit a diagnostic that is certain that `iterable_type` is not iterable.
            ///
            /// `because` should explain why `iterable_type` is not iterable.
            #[expect(clippy::wrong_self_convention)]
            fn is_not(self, because: impl std::fmt::Display) -> LintDiagnosticGuard<'a, 'a> {
                let mut diag = self.builder.into_diagnostic(format_args!(
                    "Object of type `{iterable_type}` is not iterable",
                    iterable_type = self.iterable_type.display(self.db),
                ));
                diag.info(because);
                diag
            }

            /// Emit a diagnostic that is uncertain that `iterable_type` is not iterable.
            ///
            /// `because` should explain why `iterable_type` is likely not iterable.
            fn may_not(self, because: impl std::fmt::Display) -> LintDiagnosticGuard<'a, 'a> {
                let mut diag = self.builder.into_diagnostic(format_args!(
                    "Object of type `{iterable_type}` may not be iterable",
                    iterable_type = self.iterable_type.display(self.db),
                ));
                diag.info(because);
                diag
            }
        }

        let Some(builder) = context.report_lint(&NOT_ITERABLE, iterable_node) else {
            return;
        };
        let db = context.db();
        let reporter = Reporter {
            db,
            builder,
            iterable_type,
        };

        // TODO: for all of these error variants, the "explanation" for the diagnostic
        // (everything after the "because") should really be presented as a "help:", "note",
        // or similar, rather than as part of the same sentence as the error message.
        match self {
            Self::IterCallError(CallErrorKind::NotCallable, bindings) => {
                reporter.is_not(format_args!(
                    "Its `__iter__` attribute has type `{dunder_iter_type}`, which is not callable",
                    dunder_iter_type = bindings.callable_type().display(db),
                ));
            }
            Self::IterCallError(CallErrorKind::PossiblyNotCallable, bindings)
                if bindings.is_single() =>
            {
                reporter.may_not(format_args!(
                    "Its `__iter__` attribute (with type `{dunder_iter_type}`) \
                     may not be callable",
                    dunder_iter_type = bindings.callable_type().display(db),
                ));
            }
            Self::IterCallError(CallErrorKind::PossiblyNotCallable, bindings) => {
                reporter.may_not(format_args!(
                    "Its `__iter__` attribute (with type `{dunder_iter_type}`) \
                     may not be callable",
                    dunder_iter_type = bindings.callable_type().display(db),
                ));
            }
            Self::IterCallError(CallErrorKind::BindingError, bindings) if bindings.is_single() => {
                reporter
                    .is_not("Its `__iter__` method has an invalid signature")
                    .info("Expected signature `def __iter__(self): ...`");
            }
            Self::IterCallError(CallErrorKind::BindingError, bindings) => {
                let mut diag =
                    reporter.may_not("Its `__iter__` method may have an invalid signature");
                diag.info(format_args!(
                    "Type of `__iter__` is `{dunder_iter_type}`",
                    dunder_iter_type = bindings.callable_type().display(db),
                ));
                diag.info("Expected signature for `__iter__` is `def __iter__(self): ...`");
            }

            Self::IterReturnsInvalidIterator {
                iterator,
                dunder_next_error,
            } => match dunder_next_error {
                CallDunderError::MethodNotAvailable => {
                    reporter.is_not(format_args!(
                        "Its `__iter__` method returns an object of type `{iterator_type}`, \
                     which has no `__next__` method",
                        iterator_type = iterator.display(db),
                    ));
                }
                CallDunderError::PossiblyUnbound(_) => {
                    reporter.may_not(format_args!(
                        "Its `__iter__` method returns an object of type `{iterator_type}`, \
                     which may not have a `__next__` method",
                        iterator_type = iterator.display(db),
                    ));
                }
                CallDunderError::CallError(CallErrorKind::NotCallable, _) => {
                    reporter.is_not(format_args!(
                        "Its `__iter__` method returns an object of type `{iterator_type}`, \
                         which has a `__next__` attribute that is not callable",
                        iterator_type = iterator.display(db),
                    ));
                }
                CallDunderError::CallError(CallErrorKind::PossiblyNotCallable, _) => {
                    reporter.may_not(format_args!(
                        "Its `__iter__` method returns an object of type `{iterator_type}`, \
                         which has a `__next__` attribute that may not be callable",
                        iterator_type = iterator.display(db),
                    ));
                }
                CallDunderError::CallError(CallErrorKind::BindingError, bindings)
                    if bindings.is_single() =>
                {
                    reporter
                        .is_not(format_args!(
                            "Its `__iter__` method returns an object of type `{iterator_type}`, \
                             which has an invalid `__next__` method",
                            iterator_type = iterator.display(db),
                        ))
                        .info("Expected signature for `__next__` is `def __next__(self): ...`");
                }
                CallDunderError::CallError(CallErrorKind::BindingError, _) => {
                    reporter
                        .may_not(format_args!(
                            "Its `__iter__` method returns an object of type `{iterator_type}`, \
                             which may have an invalid `__next__` method",
                            iterator_type = iterator.display(db),
                        ))
                        .info("Expected signature for `__next__` is `def __next__(self): ...`)");
                }
            },

            Self::PossiblyUnboundIterAndGetitemError {
                dunder_getitem_error,
                ..
            } => match dunder_getitem_error {
                CallDunderError::MethodNotAvailable => {
                    reporter.may_not(
                        "It may not have an `__iter__` method \
                         and it doesn't have a `__getitem__` method",
                    );
                }
                CallDunderError::PossiblyUnbound(_) => {
                    reporter
                        .may_not("It may not have an `__iter__` method or a `__getitem__` method");
                }
                CallDunderError::CallError(CallErrorKind::NotCallable, bindings) => {
                    reporter.may_not(format_args!(
                        "It may not have an `__iter__` method \
                         and its `__getitem__` attribute has type `{dunder_getitem_type}`, \
                         which is not callable",
                        dunder_getitem_type = bindings.callable_type().display(db),
                    ));
                }
                CallDunderError::CallError(CallErrorKind::PossiblyNotCallable, bindings)
                    if bindings.is_single() =>
                {
                    reporter.may_not(
                        "It may not have an `__iter__` method \
                         and its `__getitem__` attribute may not be callable",
                    );
                }
                CallDunderError::CallError(CallErrorKind::PossiblyNotCallable, bindings) => {
                    reporter.may_not(format_args!(
                        "It may not have an `__iter__` method \
                         and its `__getitem__` attribute (with type `{dunder_getitem_type}`) \
                         may not be callable",
                        dunder_getitem_type = bindings.callable_type().display(db),
                    ));
                }
                CallDunderError::CallError(CallErrorKind::BindingError, bindings)
                    if bindings.is_single() =>
                {
                    reporter
                        .may_not(
                            "It may not have an `__iter__` method \
                             and its `__getitem__` method has an incorrect signature \
                             for the old-style iteration protocol",
                        )
                        .info(
                            "`__getitem__` must be at least as permissive as \
                             `def __getitem__(self, key: int): ...` \
                             to satisfy the old-style iteration protocol",
                        );
                }
                CallDunderError::CallError(CallErrorKind::BindingError, bindings) => {
                    reporter
                        .may_not(format_args!(
                            "It may not have an `__iter__` method \
                             and its `__getitem__` method (with type `{dunder_getitem_type}`) \
                             may have an incorrect signature for the old-style iteration protocol",
                            dunder_getitem_type = bindings.callable_type().display(db),
                        ))
                        .info(
                            "`__getitem__` must be at least as permissive as \
                             `def __getitem__(self, key: int): ...` \
                             to satisfy the old-style iteration protocol",
                        );
                }
            },

            Self::UnboundIterAndGetitemError {
                dunder_getitem_error,
            } => match dunder_getitem_error {
                CallDunderError::MethodNotAvailable => {
                    reporter
                        .is_not("It doesn't have an `__iter__` method or a `__getitem__` method");
                }
                CallDunderError::PossiblyUnbound(_) => {
                    reporter.is_not(
                        "It has no `__iter__` method and it may not have a `__getitem__` method",
                    );
                }
                CallDunderError::CallError(CallErrorKind::NotCallable, bindings) => {
                    reporter.is_not(format_args!(
                        "It has no `__iter__` method and \
                         its `__getitem__` attribute has type `{dunder_getitem_type}`, \
                         which is not callable",
                        dunder_getitem_type = bindings.callable_type().display(db),
                    ));
                }
                CallDunderError::CallError(CallErrorKind::PossiblyNotCallable, bindings)
                    if bindings.is_single() =>
                {
                    reporter.may_not(
                        "It has no `__iter__` method and its `__getitem__` attribute \
                         may not be callable",
                    );
                }
                CallDunderError::CallError(CallErrorKind::PossiblyNotCallable, bindings) => {
                    reporter.may_not(
                        "It has no `__iter__` method and its `__getitem__` attribute is invalid",
                    ).info(format_args!(
                        "`__getitem__` has type `{dunder_getitem_type}`, which is not callable",
                        dunder_getitem_type = bindings.callable_type().display(db),
                    ));
                }
                CallDunderError::CallError(CallErrorKind::BindingError, bindings)
                    if bindings.is_single() =>
                {
                    reporter
                        .is_not(
                            "It has no `__iter__` method and \
                             its `__getitem__` method has an incorrect signature \
                             for the old-style iteration protocol",
                        )
                        .info(
                            "`__getitem__` must be at least as permissive as \
                             `def __getitem__(self, key: int): ...` \
                             to satisfy the old-style iteration protocol",
                        );
                }
                CallDunderError::CallError(CallErrorKind::BindingError, bindings) => {
                    reporter
                        .may_not(format_args!(
                            "It has no `__iter__` method and \
                             its `__getitem__` method (with type `{dunder_getitem_type}`) \
                             may have an incorrect signature for the old-style iteration protocol",
                            dunder_getitem_type = bindings.callable_type().display(db),
                        ))
                        .info(
                            "`__getitem__` must be at least as permissive as \
                             `def __getitem__(self, key: int): ...` \
                             to satisfy the old-style iteration protocol",
                        );
                }
            },
        }
    }
}

#[derive(Debug, Clone, PartialEq, Eq)]
pub(super) enum BoolError<'db> {
    /// The type has a `__bool__` attribute but it can't be called.
    NotCallable { not_boolable_type: Type<'db> },

    /// The type has a callable `__bool__` attribute, but it isn't callable
    /// with the given arguments.
    IncorrectArguments {
        not_boolable_type: Type<'db>,
        truthiness: Truthiness,
    },

    /// The type has a `__bool__` method, is callable with the given arguments,
    /// but the return type isn't assignable to `bool`.
    IncorrectReturnType {
        not_boolable_type: Type<'db>,
        return_type: Type<'db>,
    },

    /// A union type doesn't implement `__bool__` correctly.
    Union {
        union: UnionType<'db>,
        truthiness: Truthiness,
    },

    /// Any other reason why the type can't be converted to a bool.
    /// E.g. because calling `__bool__` returns in a union type and not all variants support `__bool__` or
    /// because `__bool__` points to a type that has a possibly unbound `__call__` method.
    Other { not_boolable_type: Type<'db> },
}

impl<'db> BoolError<'db> {
    pub(super) fn fallback_truthiness(&self) -> Truthiness {
        match self {
            BoolError::NotCallable { .. }
            | BoolError::IncorrectReturnType { .. }
            | BoolError::Other { .. } => Truthiness::Ambiguous,
            BoolError::IncorrectArguments { truthiness, .. }
            | BoolError::Union { truthiness, .. } => *truthiness,
        }
    }

    fn not_boolable_type(&self) -> Type<'db> {
        match self {
            BoolError::NotCallable {
                not_boolable_type, ..
            }
            | BoolError::IncorrectArguments {
                not_boolable_type, ..
            }
            | BoolError::Other { not_boolable_type }
            | BoolError::IncorrectReturnType {
                not_boolable_type, ..
            } => *not_boolable_type,
            BoolError::Union { union, .. } => Type::Union(*union),
        }
    }

    pub(super) fn report_diagnostic(&self, context: &InferContext, condition: impl Ranged) {
        self.report_diagnostic_impl(context, condition.range());
    }

    fn report_diagnostic_impl(&self, context: &InferContext, condition: TextRange) {
        let Some(builder) = context.report_lint(&UNSUPPORTED_BOOL_CONVERSION, condition) else {
            return;
        };
        match self {
            Self::IncorrectArguments {
                not_boolable_type, ..
            } => {
                let mut diag = builder.into_diagnostic(format_args!(
                    "Boolean conversion is unsupported for type `{}`",
                    not_boolable_type.display(context.db())
                ));
                let mut sub = SubDiagnostic::new(
                    Severity::Info,
                    "`__bool__` methods must only have a `self` parameter",
                );
                if let Some((func_span, parameter_span)) = not_boolable_type
                    .member(context.db(), "__bool__")
                    .into_lookup_result()
                    .ok()
                    .and_then(|quals| quals.inner_type().parameter_span(context.db(), None))
                {
                    sub.annotate(
                        Annotation::primary(parameter_span).message("Incorrect parameters"),
                    );
                    sub.annotate(Annotation::secondary(func_span).message("Method defined here"));
                }
                diag.sub(sub);
            }
            Self::IncorrectReturnType {
                not_boolable_type,
                return_type,
            } => {
                let mut diag = builder.into_diagnostic(format_args!(
                    "Boolean conversion is unsupported for type `{not_boolable}`",
                    not_boolable = not_boolable_type.display(context.db()),
                ));
                let mut sub = SubDiagnostic::new(
                    Severity::Info,
                    format_args!(
                        "`{return_type}` is not assignable to `bool`",
                        return_type = return_type.display(context.db()),
                    ),
                );
                if let Some((func_span, return_type_span)) = not_boolable_type
                    .member(context.db(), "__bool__")
                    .into_lookup_result()
                    .ok()
                    .and_then(|quals| quals.inner_type().function_spans(context.db()))
                    .and_then(|spans| Some((spans.name, spans.return_type?)))
                {
                    sub.annotate(
                        Annotation::primary(return_type_span).message("Incorrect return type"),
                    );
                    sub.annotate(Annotation::secondary(func_span).message("Method defined here"));
                }
                diag.sub(sub);
            }
            Self::NotCallable { not_boolable_type } => {
                let mut diag = builder.into_diagnostic(format_args!(
                    "Boolean conversion is unsupported for type `{}`",
                    not_boolable_type.display(context.db())
                ));
                let sub = SubDiagnostic::new(
                    Severity::Info,
                    format_args!(
                        "`__bool__` on `{}` must be callable",
                        not_boolable_type.display(context.db())
                    ),
                );
                // TODO: It would be nice to create an annotation here for
                // where `__bool__` is defined. At time of writing, I couldn't
                // figure out a straight-forward way of doing this. ---AG
                diag.sub(sub);
            }
            Self::Union { union, .. } => {
                let first_error = union
                    .elements(context.db())
                    .iter()
                    .find_map(|element| element.try_bool(context.db()).err())
                    .unwrap();

                builder.into_diagnostic(format_args!(
                    "Boolean conversion is unsupported for union `{}` \
                     because `{}` doesn't implement `__bool__` correctly",
                    Type::Union(*union).display(context.db()),
                    first_error.not_boolable_type().display(context.db()),
                ));
            }

            Self::Other { not_boolable_type } => {
                builder.into_diagnostic(format_args!(
                    "Boolean conversion is unsupported for type `{}`; \
                     it incorrectly implements `__bool__`",
                    not_boolable_type.display(context.db())
                ));
            }
        }
    }
}

/// Represents possibly failure modes of implicit `__new__` calls.
#[derive(Debug)]
enum DunderNewCallError<'db> {
    /// The call to `__new__` failed.
    CallError(CallError<'db>),
    /// The `__new__` method could be unbound. If the call to the
    /// method has also failed, this variant also includes the
    /// corresponding `CallError`.
    PossiblyUnbound(Option<CallError<'db>>),
}

/// Error returned if a class instantiation call failed
#[derive(Debug)]
enum ConstructorCallError<'db> {
    Init(Type<'db>, CallDunderError<'db>),
    New(Type<'db>, DunderNewCallError<'db>),
    NewAndInit(Type<'db>, DunderNewCallError<'db>, CallDunderError<'db>),
}

impl<'db> ConstructorCallError<'db> {
    fn return_type(&self) -> Type<'db> {
        match self {
            Self::Init(ty, _) => *ty,
            Self::New(ty, _) => *ty,
            Self::NewAndInit(ty, _, _) => *ty,
        }
    }

    fn report_diagnostic(
        &self,
        context: &InferContext<'db, '_>,
        context_expression_type: Type<'db>,
        context_expression_node: ast::AnyNodeRef,
    ) {
        let report_init_error = |call_dunder_error: &CallDunderError<'db>| match call_dunder_error {
            CallDunderError::MethodNotAvailable => {
                if let Some(builder) =
                    context.report_lint(&POSSIBLY_UNBOUND_IMPLICIT_CALL, context_expression_node)
                {
                    // If we are using vendored typeshed, it should be impossible to have missing
                    // or unbound `__init__` method on a class, as all classes have `object` in MRO.
                    // Thus the following may only trigger if a custom typeshed is used.
                    builder.into_diagnostic(format_args!(
                        "`__init__` method is missing on type `{}`. \
                         Make sure your `object` in typeshed has its definition.",
                        context_expression_type.display(context.db()),
                    ));
                }
            }
            CallDunderError::PossiblyUnbound(bindings) => {
                if let Some(builder) =
                    context.report_lint(&POSSIBLY_UNBOUND_IMPLICIT_CALL, context_expression_node)
                {
                    builder.into_diagnostic(format_args!(
                        "Method `__init__` on type `{}` is possibly unbound.",
                        context_expression_type.display(context.db()),
                    ));
                }

                bindings.report_diagnostics(context, context_expression_node);
            }
            CallDunderError::CallError(_, bindings) => {
                bindings.report_diagnostics(context, context_expression_node);
            }
        };

        let report_new_error = |error: &DunderNewCallError<'db>| match error {
            DunderNewCallError::PossiblyUnbound(call_error) => {
                if let Some(builder) =
                    context.report_lint(&POSSIBLY_UNBOUND_IMPLICIT_CALL, context_expression_node)
                {
                    builder.into_diagnostic(format_args!(
                        "Method `__new__` on type `{}` is possibly unbound.",
                        context_expression_type.display(context.db()),
                    ));
                }

                if let Some(CallError(_kind, bindings)) = call_error {
                    bindings.report_diagnostics(context, context_expression_node);
                }
            }
            DunderNewCallError::CallError(CallError(_kind, bindings)) => {
                bindings.report_diagnostics(context, context_expression_node);
            }
        };

        match self {
            Self::Init(_, init_call_dunder_error) => {
                report_init_error(init_call_dunder_error);
            }
            Self::New(_, new_call_error) => {
                report_new_error(new_call_error);
            }
            Self::NewAndInit(_, new_call_error, init_call_dunder_error) => {
                report_new_error(new_call_error);
                report_init_error(init_call_dunder_error);
            }
        }
    }
}

#[derive(Debug, Copy, Clone, PartialEq, Eq)]
pub(crate) enum TypeRelation {
    Subtyping,
    Assignability,
}

impl TypeRelation {
    pub(crate) const fn is_assignability(self) -> bool {
        matches!(self, TypeRelation::Assignability)
    }
}

#[derive(Debug, Copy, Clone, PartialEq, Eq)]
pub enum Truthiness {
    /// For an object `x`, `bool(x)` will always return `True`
    AlwaysTrue,
    /// For an object `x`, `bool(x)` will always return `False`
    AlwaysFalse,
    /// For an object `x`, `bool(x)` could return either `True` or `False`
    Ambiguous,
}

impl Truthiness {
    pub(crate) const fn is_ambiguous(self) -> bool {
        matches!(self, Truthiness::Ambiguous)
    }

    pub(crate) const fn is_always_false(self) -> bool {
        matches!(self, Truthiness::AlwaysFalse)
    }

    pub(crate) const fn may_be_true(self) -> bool {
        !self.is_always_false()
    }

    pub(crate) const fn is_always_true(self) -> bool {
        matches!(self, Truthiness::AlwaysTrue)
    }

    pub(crate) const fn negate(self) -> Self {
        match self {
            Self::AlwaysTrue => Self::AlwaysFalse,
            Self::AlwaysFalse => Self::AlwaysTrue,
            Self::Ambiguous => Self::Ambiguous,
        }
    }

    pub(crate) const fn negate_if(self, condition: bool) -> Self {
        if condition { self.negate() } else { self }
    }

    pub(crate) fn and(self, other: Self) -> Self {
        match (self, other) {
            (Truthiness::AlwaysTrue, Truthiness::AlwaysTrue) => Truthiness::AlwaysTrue,
            (Truthiness::AlwaysFalse, _) | (_, Truthiness::AlwaysFalse) => Truthiness::AlwaysFalse,
            _ => Truthiness::Ambiguous,
        }
    }

    pub(crate) fn or(self, other: Self) -> Self {
        match (self, other) {
            (Truthiness::AlwaysFalse, Truthiness::AlwaysFalse) => Truthiness::AlwaysFalse,
            (Truthiness::AlwaysTrue, _) | (_, Truthiness::AlwaysTrue) => Truthiness::AlwaysTrue,
            _ => Truthiness::Ambiguous,
        }
    }

    fn into_type(self, db: &dyn Db) -> Type {
        match self {
            Self::AlwaysTrue => Type::BooleanLiteral(true),
            Self::AlwaysFalse => Type::BooleanLiteral(false),
            Self::Ambiguous => KnownClass::Bool.to_instance(db),
        }
    }
}

impl From<bool> for Truthiness {
    fn from(value: bool) -> Self {
        if value {
            Truthiness::AlwaysTrue
        } else {
            Truthiness::AlwaysFalse
        }
    }
}

/// This type represents bound method objects that are created when a method is accessed
/// on an instance of a class. For example, the expression `Path("a.txt").touch` creates
/// a bound method object that represents the `Path.touch` method which is bound to the
/// instance `Path("a.txt")`.
///
/// # Ordering
/// Ordering is based on the bounded method's salsa-assigned id and not on its values.
/// The id may change between runs, or when the bounded method was garbage collected and recreated.
#[salsa::interned(debug)]
#[derive(PartialOrd, Ord)]
pub struct BoundMethodType<'db> {
    /// The function that is being bound. Corresponds to the `__func__` attribute on a
    /// bound method object
    pub(crate) function: FunctionType<'db>,
    /// The instance on which this method has been called. Corresponds to the `__self__`
    /// attribute on a bound method object
    self_instance: Type<'db>,
}

// The Salsa heap is tracked separately.
impl get_size2::GetSize for BoundMethodType<'_> {}

impl<'db> BoundMethodType<'db> {
    pub(crate) fn into_callable_type(self, db: &'db dyn Db) -> Type<'db> {
        Type::Callable(CallableType::new(
            db,
            CallableSignature::from_overloads(
                self.function(db)
                    .signature(db)
                    .overloads
                    .iter()
                    .map(signatures::Signature::bind_self),
            ),
            false,
        ))
    }

    fn normalized_impl(self, db: &'db dyn Db, visitor: &mut TypeVisitor<'db>) -> Self {
        Self::new(
            db,
            self.function(db).normalized_impl(db, visitor),
            self.self_instance(db).normalized_impl(db, visitor),
        )
    }

    fn has_relation_to(self, db: &'db dyn Db, other: Self, relation: TypeRelation) -> bool {
        // A bound method is a typically a subtype of itself. However, we must explicitly verify
        // the subtyping of the underlying function signatures (since they might be specialized
        // differently), and of the bound self parameter (taking care that parameters, including a
        // bound self parameter, are contravariant.)
        self.function(db)
            .has_relation_to(db, other.function(db), relation)
            && other
                .self_instance(db)
                .has_relation_to(db, self.self_instance(db), relation)
    }

    fn is_equivalent_to(self, db: &'db dyn Db, other: Self) -> bool {
        self.function(db).is_equivalent_to(db, other.function(db))
            && other
                .self_instance(db)
                .is_equivalent_to(db, self.self_instance(db))
    }
}

/// This type represents the set of all callable objects with a certain, possibly overloaded,
/// signature.
///
/// It can be written in type expressions using `typing.Callable`. `lambda` expressions are
/// inferred directly as `CallableType`s; all function-literal types are subtypes of a
/// `CallableType`.
///
/// # Ordering
/// Ordering is based on the callable type's salsa-assigned id and not on its values.
/// The id may change between runs, or when the callable type was garbage collected and recreated.
#[salsa::interned(debug)]
#[derive(PartialOrd, Ord)]
pub struct CallableType<'db> {
    #[returns(ref)]
    signatures: CallableSignature<'db>,

    /// We use `CallableType` to represent function-like objects, like the synthesized methods
    /// of dataclasses or NamedTuples. These callables act like real functions when accessed
    /// as attributes on instances, i.e. they bind `self`.
    is_function_like: bool,
}

// The Salsa heap is tracked separately.
impl get_size2::GetSize for CallableType<'_> {}

impl<'db> CallableType<'db> {
    /// Create a callable type with a single non-overloaded signature.
    pub(crate) fn single(db: &'db dyn Db, signature: Signature<'db>) -> Type<'db> {
        Type::Callable(CallableType::new(
            db,
            CallableSignature::single(signature),
            false,
        ))
    }

    /// Create a non-overloaded, function-like callable type with a single signature.
    ///
    /// A function-like callable will bind `self` when accessed as an attribute on an instance.
    pub(crate) fn function_like(db: &'db dyn Db, signature: Signature<'db>) -> Type<'db> {
        Type::Callable(CallableType::new(
            db,
            CallableSignature::single(signature),
            true,
        ))
    }

    /// Create a callable type which accepts any parameters and returns an `Unknown` type.
    pub(crate) fn unknown(db: &'db dyn Db) -> Type<'db> {
        Self::single(db, Signature::unknown())
    }

    pub(crate) fn bind_self(self, db: &'db dyn Db) -> Type<'db> {
        Type::Callable(CallableType::new(
            db,
            self.signatures(db).bind_self(),
            false,
        ))
    }

    fn materialize(self, db: &'db dyn Db, variance: TypeVarVariance) -> Self {
        CallableType::new(
            db,
            self.signatures(db).materialize(db, variance),
            self.is_function_like(db),
        )
    }

    /// Create a callable type which represents a fully-static "bottom" callable.
    ///
    /// Specifically, this represents a callable type with a single signature:
    /// `(*args: object, **kwargs: object) -> Never`.
    #[cfg(test)]
    pub(crate) fn bottom(db: &'db dyn Db) -> Type<'db> {
        Self::single(db, Signature::bottom(db))
    }

    /// Return a "normalized" version of this `Callable` type.
    ///
    /// See [`Type::normalized`] for more details.
    fn normalized_impl(self, db: &'db dyn Db, visitor: &mut TypeVisitor<'db>) -> Self {
        CallableType::new(
            db,
            self.signatures(db).normalized_impl(db, visitor),
            self.is_function_like(db),
        )
    }

    fn apply_type_mapping<'a>(self, db: &'db dyn Db, type_mapping: &TypeMapping<'a, 'db>) -> Self {
        CallableType::new(
            db,
            self.signatures(db).apply_type_mapping(db, type_mapping),
            self.is_function_like(db),
        )
    }

    fn find_legacy_typevars(
        self,
        db: &'db dyn Db,
        typevars: &mut FxOrderSet<TypeVarInstance<'db>>,
    ) {
        self.signatures(db).find_legacy_typevars(db, typevars);
    }

    /// Check whether this callable type has the given relation to another callable type.
    ///
    /// See [`Type::is_subtype_of`] and [`Type::is_assignable_to`] for more details.
    fn has_relation_to(self, db: &'db dyn Db, other: Self, relation: TypeRelation) -> bool {
        if other.is_function_like(db) && !self.is_function_like(db) {
            return false;
        }
        self.signatures(db)
            .has_relation_to(db, other.signatures(db), relation)
    }

    /// Check whether this callable type is equivalent to another callable type.
    ///
    /// See [`Type::is_equivalent_to`] for more details.
    fn is_equivalent_to(self, db: &'db dyn Db, other: Self) -> bool {
        self.is_function_like(db) == other.is_function_like(db)
            && self
                .signatures(db)
                .is_equivalent_to(db, other.signatures(db))
    }
}

/// Represents a specific instance of `types.MethodWrapperType`
#[derive(
    Debug, Copy, Clone, Hash, PartialEq, Eq, PartialOrd, Ord, salsa::Update, get_size2::GetSize,
)]
pub enum MethodWrapperKind<'db> {
    /// Method wrapper for `some_function.__get__`
    FunctionTypeDunderGet(FunctionType<'db>),
    /// Method wrapper for `some_function.__call__`
    FunctionTypeDunderCall(FunctionType<'db>),
    /// Method wrapper for `some_property.__get__`
    PropertyDunderGet(PropertyInstanceType<'db>),
    /// Method wrapper for `some_property.__set__`
    PropertyDunderSet(PropertyInstanceType<'db>),
    /// Method wrapper for `str.startswith`.
    /// We treat this method specially because we want to be able to infer precise Boolean
    /// literal return types if the instance and the prefix are both string literals, and
    /// this allows us to understand statically known branches for common tests such as
    /// `if sys.platform.startswith("freebsd")`.
    StrStartswith(StringLiteralType<'db>),
}

impl<'db> MethodWrapperKind<'db> {
    fn has_relation_to(self, db: &'db dyn Db, other: Self, relation: TypeRelation) -> bool {
        match (self, other) {
            (
                MethodWrapperKind::FunctionTypeDunderGet(self_function),
                MethodWrapperKind::FunctionTypeDunderGet(other_function),
            ) => self_function.has_relation_to(db, other_function, relation),

            (
                MethodWrapperKind::FunctionTypeDunderCall(self_function),
                MethodWrapperKind::FunctionTypeDunderCall(other_function),
            ) => self_function.has_relation_to(db, other_function, relation),

            (MethodWrapperKind::PropertyDunderGet(_), MethodWrapperKind::PropertyDunderGet(_))
            | (MethodWrapperKind::PropertyDunderSet(_), MethodWrapperKind::PropertyDunderSet(_))
            | (MethodWrapperKind::StrStartswith(_), MethodWrapperKind::StrStartswith(_)) => {
                self == other
            }

            (
                MethodWrapperKind::FunctionTypeDunderGet(_)
                | MethodWrapperKind::FunctionTypeDunderCall(_)
                | MethodWrapperKind::PropertyDunderGet(_)
                | MethodWrapperKind::PropertyDunderSet(_)
                | MethodWrapperKind::StrStartswith(_),
                MethodWrapperKind::FunctionTypeDunderGet(_)
                | MethodWrapperKind::FunctionTypeDunderCall(_)
                | MethodWrapperKind::PropertyDunderGet(_)
                | MethodWrapperKind::PropertyDunderSet(_)
                | MethodWrapperKind::StrStartswith(_),
            ) => false,
        }
    }

    fn is_equivalent_to(self, db: &'db dyn Db, other: Self) -> bool {
        match (self, other) {
            (
                MethodWrapperKind::FunctionTypeDunderGet(self_function),
                MethodWrapperKind::FunctionTypeDunderGet(other_function),
            ) => self_function.is_equivalent_to(db, other_function),

            (
                MethodWrapperKind::FunctionTypeDunderCall(self_function),
                MethodWrapperKind::FunctionTypeDunderCall(other_function),
            ) => self_function.is_equivalent_to(db, other_function),

            (MethodWrapperKind::PropertyDunderGet(_), MethodWrapperKind::PropertyDunderGet(_))
            | (MethodWrapperKind::PropertyDunderSet(_), MethodWrapperKind::PropertyDunderSet(_))
            | (MethodWrapperKind::StrStartswith(_), MethodWrapperKind::StrStartswith(_)) => {
                self == other
            }

            (
                MethodWrapperKind::FunctionTypeDunderGet(_)
                | MethodWrapperKind::FunctionTypeDunderCall(_)
                | MethodWrapperKind::PropertyDunderGet(_)
                | MethodWrapperKind::PropertyDunderSet(_)
                | MethodWrapperKind::StrStartswith(_),
                MethodWrapperKind::FunctionTypeDunderGet(_)
                | MethodWrapperKind::FunctionTypeDunderCall(_)
                | MethodWrapperKind::PropertyDunderGet(_)
                | MethodWrapperKind::PropertyDunderSet(_)
                | MethodWrapperKind::StrStartswith(_),
            ) => false,
        }
    }

    fn normalized_impl(self, db: &'db dyn Db, visitor: &mut TypeVisitor<'db>) -> Self {
        match self {
            MethodWrapperKind::FunctionTypeDunderGet(function) => {
                MethodWrapperKind::FunctionTypeDunderGet(function.normalized_impl(db, visitor))
            }
            MethodWrapperKind::FunctionTypeDunderCall(function) => {
                MethodWrapperKind::FunctionTypeDunderCall(function.normalized_impl(db, visitor))
            }
            MethodWrapperKind::PropertyDunderGet(property) => {
                MethodWrapperKind::PropertyDunderGet(property.normalized_impl(db, visitor))
            }
            MethodWrapperKind::PropertyDunderSet(property) => {
                MethodWrapperKind::PropertyDunderSet(property.normalized_impl(db, visitor))
            }
            MethodWrapperKind::StrStartswith(_) => self,
        }
    }
}

/// Represents a specific instance of `types.WrapperDescriptorType`
#[derive(
    Debug, Copy, Clone, Hash, PartialEq, Eq, PartialOrd, Ord, salsa::Update, get_size2::GetSize,
)]
pub enum WrapperDescriptorKind {
    /// `FunctionType.__get__`
    FunctionTypeDunderGet,
    /// `property.__get__`
    PropertyDunderGet,
    /// `property.__set__`
    PropertyDunderSet,
}

/// # Ordering
/// Ordering is based on the module literal's salsa-assigned id and not on its values.
/// The id may change between runs, or when the module literal was garbage collected and recreated.
#[salsa::interned(debug)]
#[derive(PartialOrd, Ord)]
pub struct ModuleLiteralType<'db> {
    /// The file in which this module was imported.
    ///
    /// We need this in order to know which submodules should be attached to it as attributes
    /// (because the submodules were also imported in this file).
    pub importing_file: File,

    /// The imported module.
    pub module: Module,
}

// The Salsa heap is tracked separately.
impl get_size2::GetSize for ModuleLiteralType<'_> {}

impl<'db> ModuleLiteralType<'db> {
    fn static_member(self, db: &'db dyn Db, name: &str) -> Place<'db> {
        // `__dict__` is a very special member that is never overridden by module globals;
        // we should always look it up directly as an attribute on `types.ModuleType`,
        // never in the global scope of the module.
        if name == "__dict__" {
            return KnownClass::ModuleType
                .to_instance(db)
                .member(db, "__dict__")
                .place;
        }

        // If the file that originally imported the module has also imported a submodule
        // named `name`, then the result is (usually) that submodule, even if the module
        // also defines a (non-module) symbol with that name.
        //
        // Note that technically, either the submodule or the non-module symbol could take
        // priority, depending on the ordering of when the submodule is loaded relative to
        // the parent module's `__init__.py` file being evaluated. That said, we have
        // chosen to always have the submodule take priority. (This matches pyright's
        // current behavior, but is the opposite of mypy's current behavior.)
        if let Some(submodule_name) = ModuleName::new(name) {
            let importing_file = self.importing_file(db);
            let imported_submodules = imported_modules(db, importing_file);
            let mut full_submodule_name = self.module(db).name().clone();
            full_submodule_name.extend(&submodule_name);
            if imported_submodules.contains(&full_submodule_name) {
                if let Some(submodule) = resolve_module(db, &full_submodule_name) {
                    return Place::bound(Type::module_literal(db, importing_file, &submodule));
                }
            }
        }

        self.module(db)
            .file()
            .map(|file| imported_symbol(db, file, name, None))
            .unwrap_or_default()
            .place
    }
}

/// # Ordering
/// Ordering is based on the type alias's salsa-assigned id and not on its values.
/// The id may change between runs, or when the alias was garbage collected and recreated.
#[salsa::interned(debug)]
#[derive(PartialOrd, Ord)]
pub struct PEP695TypeAliasType<'db> {
    #[returns(ref)]
    pub name: ast::name::Name,

    rhs_scope: ScopeId<'db>,
}

// The Salsa heap is tracked separately.
impl get_size2::GetSize for PEP695TypeAliasType<'_> {}

#[salsa::tracked]
impl<'db> PEP695TypeAliasType<'db> {
    pub(crate) fn definition(self, db: &'db dyn Db) -> Definition<'db> {
        let scope = self.rhs_scope(db);
        let module = parsed_module(db, scope.file(db)).load(db);
        let type_alias_stmt_node = scope.node(db).expect_type_alias(&module);

        semantic_index(db, scope.file(db)).expect_single_definition(type_alias_stmt_node)
    }

    #[salsa::tracked(heap_size=get_size2::GetSize::get_heap_size)]
    pub(crate) fn value_type(self, db: &'db dyn Db) -> Type<'db> {
        let scope = self.rhs_scope(db);
        let module = parsed_module(db, scope.file(db)).load(db);
        let type_alias_stmt_node = scope.node(db).expect_type_alias(&module);
        let definition = self.definition(db);
        definition_expression_type(db, definition, &type_alias_stmt_node.value)
    }

    fn normalized_impl(self, _db: &'db dyn Db, _visitor: &mut TypeVisitor<'db>) -> Self {
        self
    }
}

/// # Ordering
/// Ordering is based on the type alias's salsa-assigned id and not on its values.
/// The id may change between runs, or when the alias was garbage collected and recreated.
#[salsa::interned(debug)]
#[derive(PartialOrd, Ord)]
pub struct BareTypeAliasType<'db> {
    #[returns(ref)]
    pub name: ast::name::Name,
    pub definition: Option<Definition<'db>>,
    pub value: Type<'db>,
}

// The Salsa heap is tracked separately.
impl get_size2::GetSize for BareTypeAliasType<'_> {}

impl<'db> BareTypeAliasType<'db> {
    fn normalized_impl(self, db: &'db dyn Db, visitor: &mut TypeVisitor<'db>) -> Self {
        Self::new(
            db,
            self.name(db),
            self.definition(db),
            self.value(db).normalized_impl(db, visitor),
        )
    }
}

#[derive(
    Debug, Clone, Copy, PartialEq, Eq, PartialOrd, Ord, Hash, salsa::Update, get_size2::GetSize,
)]
pub enum TypeAliasType<'db> {
    PEP695(PEP695TypeAliasType<'db>),
    Bare(BareTypeAliasType<'db>),
}

impl<'db> TypeAliasType<'db> {
    pub(crate) fn normalized_impl(self, db: &'db dyn Db, visitor: &mut TypeVisitor<'db>) -> Self {
        match self {
            TypeAliasType::PEP695(type_alias) => {
                TypeAliasType::PEP695(type_alias.normalized_impl(db, visitor))
            }
            TypeAliasType::Bare(type_alias) => {
                TypeAliasType::Bare(type_alias.normalized_impl(db, visitor))
            }
        }
    }

    pub(crate) fn name(self, db: &'db dyn Db) -> &'db str {
        match self {
            TypeAliasType::PEP695(type_alias) => type_alias.name(db),
            TypeAliasType::Bare(type_alias) => type_alias.name(db),
        }
    }

    pub(crate) fn definition(self, db: &'db dyn Db) -> Option<Definition<'db>> {
        match self {
            TypeAliasType::PEP695(type_alias) => Some(type_alias.definition(db)),
            TypeAliasType::Bare(type_alias) => type_alias.definition(db),
        }
    }

    pub(crate) fn value_type(self, db: &'db dyn Db) -> Type<'db> {
        match self {
            TypeAliasType::PEP695(type_alias) => type_alias.value_type(db),
            TypeAliasType::Bare(type_alias) => type_alias.value(db),
        }
    }
}

/// Either the explicit `metaclass=` keyword of the class, or the inferred metaclass of one of its base classes.
#[derive(Debug, Clone, PartialEq, Eq, salsa::Update, get_size2::GetSize)]
pub(super) struct MetaclassCandidate<'db> {
    metaclass: ClassType<'db>,
    explicit_metaclass_of: ClassLiteral<'db>,
}

#[salsa::interned(debug)]
pub struct UnionType<'db> {
    /// The union type includes values in any of these types.
    #[returns(deref)]
    pub elements: Box<[Type<'db>]>,
}

// The Salsa heap is tracked separately.
impl get_size2::GetSize for UnionType<'_> {}

impl<'db> UnionType<'db> {
    /// Create a union from a list of elements
    /// (which may be eagerly simplified into a different variant of [`Type`] altogether).
    pub fn from_elements<I, T>(db: &'db dyn Db, elements: I) -> Type<'db>
    where
        I: IntoIterator<Item = T>,
        T: Into<Type<'db>>,
    {
        elements
            .into_iter()
            .fold(UnionBuilder::new(db), |builder, element| {
                builder.add(element.into())
            })
            .build()
    }

    /// A fallible version of [`UnionType::from_elements`].
    ///
    /// If all items in `elements` are `Some()`, the result of unioning all elements is returned.
    /// As soon as a `None` element in the iterable is encountered,
    /// the function short-circuits and returns `None`.
    pub(crate) fn try_from_elements<I, T>(db: &'db dyn Db, elements: I) -> Option<Type<'db>>
    where
        I: IntoIterator<Item = Option<T>>,
        T: Into<Type<'db>>,
    {
        let mut builder = UnionBuilder::new(db);
        for element in elements {
            builder = builder.add(element?.into());
        }
        Some(builder.build())
    }

    /// Apply a transformation function to all elements of the union,
    /// and create a new union from the resulting set of types.
    pub fn map(
        &self,
        db: &'db dyn Db,
        transform_fn: impl FnMut(&Type<'db>) -> Type<'db>,
    ) -> Type<'db> {
        Self::from_elements(db, self.elements(db).iter().map(transform_fn))
    }

    /// A fallible version of [`UnionType::map`].
    ///
    /// For each element in `self`, `transform_fn` is called on that element.
    /// If `transform_fn` returns `Some()` for all elements in `self`,
    /// the result of unioning all transformed elements is returned.
    /// As soon as `transform_fn` returns `None` for an element, however,
    /// the function short-circuits and returns `None`.
    pub(crate) fn try_map(
        self,
        db: &'db dyn Db,
        transform_fn: impl FnMut(&Type<'db>) -> Option<Type<'db>>,
    ) -> Option<Type<'db>> {
        Self::try_from_elements(db, self.elements(db).iter().map(transform_fn))
    }

    pub(crate) fn to_instance(self, db: &'db dyn Db) -> Option<Type<'db>> {
        self.try_map(db, |element| element.to_instance(db))
    }

    pub(crate) fn filter(
        self,
        db: &'db dyn Db,
        filter_fn: impl FnMut(&&Type<'db>) -> bool,
    ) -> Type<'db> {
        Self::from_elements(db, self.elements(db).iter().filter(filter_fn))
    }

    pub fn iter(&self, db: &'db dyn Db) -> Iter<Type<'db>> {
        self.elements(db).iter()
    }

    pub(crate) fn map_with_boundness(
        self,
        db: &'db dyn Db,
        mut transform_fn: impl FnMut(&Type<'db>) -> Place<'db>,
    ) -> Place<'db> {
        let mut builder = UnionBuilder::new(db);

        let mut all_unbound = true;
        let mut possibly_unbound = false;
        for ty in self.elements(db) {
            let ty_member = transform_fn(ty);
            match ty_member {
                Place::Unbound => {
                    possibly_unbound = true;
                }
                Place::Type(ty_member, member_boundness) => {
                    if member_boundness == Boundness::PossiblyUnbound {
                        possibly_unbound = true;
                    }

                    all_unbound = false;
                    builder = builder.add(ty_member);
                }
            }
        }

        if all_unbound {
            Place::Unbound
        } else {
            Place::Type(
                builder.build(),
                if possibly_unbound {
                    Boundness::PossiblyUnbound
                } else {
                    Boundness::Bound
                },
            )
        }
    }

    pub(crate) fn map_with_boundness_and_qualifiers(
        self,
        db: &'db dyn Db,
        mut transform_fn: impl FnMut(&Type<'db>) -> PlaceAndQualifiers<'db>,
    ) -> PlaceAndQualifiers<'db> {
        let mut builder = UnionBuilder::new(db);
        let mut qualifiers = TypeQualifiers::empty();

        let mut all_unbound = true;
        let mut possibly_unbound = false;
        for ty in self.elements(db) {
            let PlaceAndQualifiers {
                place: ty_member,
                qualifiers: new_qualifiers,
            } = transform_fn(ty);
            qualifiers |= new_qualifiers;
            match ty_member {
                Place::Unbound => {
                    possibly_unbound = true;
                }
                Place::Type(ty_member, member_boundness) => {
                    if member_boundness == Boundness::PossiblyUnbound {
                        possibly_unbound = true;
                    }

                    all_unbound = false;
                    builder = builder.add(ty_member);
                }
            }
        }
        PlaceAndQualifiers {
            place: if all_unbound {
                Place::Unbound
            } else {
                Place::Type(
                    builder.build(),
                    if possibly_unbound {
                        Boundness::PossiblyUnbound
                    } else {
                        Boundness::Bound
                    },
                )
            },
            qualifiers,
        }
    }

    /// Create a new union type with the elements normalized.
    ///
    /// See [`Type::normalized`] for more details.
    #[must_use]
    pub(crate) fn normalized(self, db: &'db dyn Db) -> Self {
        self.normalized_impl(db, &mut TypeVisitor::default())
    }

    pub(crate) fn normalized_impl(self, db: &'db dyn Db, visitor: &mut TypeVisitor<'db>) -> Self {
        let mut new_elements: Vec<Type<'db>> = self
            .elements(db)
            .iter()
            .map(|element| element.normalized_impl(db, visitor))
            .collect();
        new_elements.sort_unstable_by(|l, r| union_or_intersection_elements_ordering(db, l, r));
        UnionType::new(db, new_elements.into_boxed_slice())
    }

    /// Return `true` if `self` represents the exact same sets of possible runtime objects as `other`
    pub(crate) fn is_equivalent_to(self, db: &'db dyn Db, other: Self) -> bool {
        let self_elements = self.elements(db);
        let other_elements = other.elements(db);

        if self_elements.len() != other_elements.len() {
            return false;
        }

        if self == other {
            return true;
        }

        let sorted_self = self.normalized(db);

        if sorted_self == other {
            return true;
        }

        sorted_self == other.normalized(db)
    }
}

#[salsa::interned(debug)]
pub struct IntersectionType<'db> {
    /// The intersection type includes only values in all of these types.
    #[returns(ref)]
    positive: FxOrderSet<Type<'db>>,

    /// The intersection type does not include any value in any of these types.
    ///
    /// Negation types aren't expressible in annotations, and are most likely to arise from type
    /// narrowing along with intersections (e.g. `if not isinstance(...)`), so we represent them
    /// directly in intersections rather than as a separate type.
    #[returns(ref)]
    negative: FxOrderSet<Type<'db>>,
}

// The Salsa heap is tracked separately.
impl get_size2::GetSize for IntersectionType<'_> {}

impl<'db> IntersectionType<'db> {
    /// Return a new `IntersectionType` instance with the positive and negative types sorted
    /// according to a canonical ordering, and other normalizations applied to each element as applicable.
    ///
    /// See [`Type::normalized`] for more details.
    #[must_use]
    pub(crate) fn normalized(self, db: &'db dyn Db) -> Self {
        let mut visitor = TypeVisitor::default();
        self.normalized_impl(db, &mut visitor)
    }

    pub(crate) fn normalized_impl(self, db: &'db dyn Db, visitor: &mut TypeVisitor<'db>) -> Self {
        fn normalized_set<'db>(
            db: &'db dyn Db,
            elements: &FxOrderSet<Type<'db>>,
            visitor: &mut TypeVisitor<'db>,
        ) -> FxOrderSet<Type<'db>> {
            let mut elements: FxOrderSet<Type<'db>> = elements
                .iter()
                .map(|ty| ty.normalized_impl(db, visitor))
                .collect();

            elements.sort_unstable_by(|l, r| union_or_intersection_elements_ordering(db, l, r));
            elements
        }

        IntersectionType::new(
            db,
            normalized_set(db, self.positive(db), visitor),
            normalized_set(db, self.negative(db), visitor),
        )
    }

    /// Return `true` if `self` represents exactly the same set of possible runtime objects as `other`
    pub(crate) fn is_equivalent_to(self, db: &'db dyn Db, other: Self) -> bool {
        let self_positive = self.positive(db);

        let other_positive = other.positive(db);

        if self_positive.len() != other_positive.len() {
            return false;
        }

        let self_negative = self.negative(db);

        let other_negative = other.negative(db);

        if self_negative.len() != other_negative.len() {
            return false;
        }

        if self == other {
            return true;
        }

        let sorted_self = self.normalized(db);

        if sorted_self == other {
            return true;
        }

        sorted_self == other.normalized(db)
    }

    pub(crate) fn map_with_boundness(
        self,
        db: &'db dyn Db,
        mut transform_fn: impl FnMut(&Type<'db>) -> Place<'db>,
    ) -> Place<'db> {
        if !self.negative(db).is_empty() {
            return Place::todo("map_with_boundness: intersections with negative contributions");
        }

        let mut builder = IntersectionBuilder::new(db);

        let mut all_unbound = true;
        let mut any_definitely_bound = false;
        for ty in self.positive(db) {
            let ty_member = transform_fn(ty);
            match ty_member {
                Place::Unbound => {}
                Place::Type(ty_member, member_boundness) => {
                    all_unbound = false;
                    if member_boundness == Boundness::Bound {
                        any_definitely_bound = true;
                    }

                    builder = builder.add_positive(ty_member);
                }
            }
        }

        if all_unbound {
            Place::Unbound
        } else {
            Place::Type(
                builder.build(),
                if any_definitely_bound {
                    Boundness::Bound
                } else {
                    Boundness::PossiblyUnbound
                },
            )
        }
    }

    pub(crate) fn map_with_boundness_and_qualifiers(
        self,
        db: &'db dyn Db,
        mut transform_fn: impl FnMut(&Type<'db>) -> PlaceAndQualifiers<'db>,
    ) -> PlaceAndQualifiers<'db> {
        if !self.negative(db).is_empty() {
            return Place::todo("map_with_boundness: intersections with negative contributions")
                .into();
        }

        let mut builder = IntersectionBuilder::new(db);
        let mut qualifiers = TypeQualifiers::empty();

        let mut any_unbound = false;
        let mut any_possibly_unbound = false;
        for ty in self.positive(db) {
            let PlaceAndQualifiers {
                place: member,
                qualifiers: new_qualifiers,
            } = transform_fn(ty);
            qualifiers |= new_qualifiers;
            match member {
                Place::Unbound => {
                    any_unbound = true;
                }
                Place::Type(ty_member, member_boundness) => {
                    if member_boundness == Boundness::PossiblyUnbound {
                        any_possibly_unbound = true;
                    }

                    builder = builder.add_positive(ty_member);
                }
            }
        }

        PlaceAndQualifiers {
            place: if any_unbound {
                Place::Unbound
            } else {
                Place::Type(
                    builder.build(),
                    if any_possibly_unbound {
                        Boundness::PossiblyUnbound
                    } else {
                        Boundness::Bound
                    },
                )
            },
            qualifiers,
        }
    }

    pub fn iter_positive(&self, db: &'db dyn Db) -> impl Iterator<Item = Type<'db>> {
        self.positive(db).iter().copied()
    }

    pub fn has_one_element(&self, db: &'db dyn Db) -> bool {
        (self.positive(db).len() + self.negative(db).len()) == 1
    }
}

/// # Ordering
/// Ordering is based on the string literal's salsa-assigned id and not on its value.
/// The id may change between runs, or when the string literal was garbage collected and recreated.
#[salsa::interned(debug)]
#[derive(PartialOrd, Ord)]
pub struct StringLiteralType<'db> {
    #[returns(deref)]
    value: Box<str>,
}

// The Salsa heap is tracked separately.
impl get_size2::GetSize for StringLiteralType<'_> {}

impl<'db> StringLiteralType<'db> {
    /// The length of the string, as would be returned by Python's `len()`.
    pub(crate) fn python_len(self, db: &'db dyn Db) -> usize {
        self.value(db).chars().count()
    }

    /// Return an iterator over each character in the string literal.
    /// as would be returned by Python's `iter()`.
    pub(crate) fn iter_each_char(self, db: &'db dyn Db) -> impl Iterator<Item = Self> {
        self.value(db)
            .chars()
            .map(|c| StringLiteralType::new(db, c.to_string().as_str()))
    }
}

/// # Ordering
/// Ordering is based on the byte literal's salsa-assigned id and not on its value.
/// The id may change between runs, or when the byte literal was garbage collected and recreated.
#[salsa::interned(debug)]
#[derive(PartialOrd, Ord)]
pub struct BytesLiteralType<'db> {
    #[returns(deref)]
    value: Box<[u8]>,
}

// The Salsa heap is tracked separately.
impl get_size2::GetSize for BytesLiteralType<'_> {}

impl<'db> BytesLiteralType<'db> {
    pub(crate) fn python_len(self, db: &'db dyn Db) -> usize {
        self.value(db).len()
    }
}

#[derive(Debug, Clone, PartialEq, Eq)]
pub(crate) enum BoundSuperError<'db> {
    InvalidPivotClassType {
        pivot_class: Type<'db>,
    },
    FailingConditionCheck {
        pivot_class: Type<'db>,
        owner: Type<'db>,
    },
    UnavailableImplicitArguments,
}

impl BoundSuperError<'_> {
    pub(super) fn report_diagnostic(&self, context: &InferContext, node: AnyNodeRef) {
        match self {
            BoundSuperError::InvalidPivotClassType { pivot_class } => {
                if let Some(builder) = context.report_lint(&INVALID_SUPER_ARGUMENT, node) {
                    builder.into_diagnostic(format_args!(
                        "`{pivot_class}` is not a valid class",
                        pivot_class = pivot_class.display(context.db()),
                    ));
                }
            }
            BoundSuperError::FailingConditionCheck { pivot_class, owner } => {
                if let Some(builder) = context.report_lint(&INVALID_SUPER_ARGUMENT, node) {
                    builder.into_diagnostic(format_args!(
                        "`{owner}` is not an instance or subclass of \
                         `{pivot_class}` in `super({pivot_class}, {owner})` call",
                        pivot_class = pivot_class.display(context.db()),
                        owner = owner.display(context.db()),
                    ));
                }
            }
            BoundSuperError::UnavailableImplicitArguments => {
                if let Some(builder) =
                    context.report_lint(&UNAVAILABLE_IMPLICIT_SUPER_ARGUMENTS, node)
                {
                    builder.into_diagnostic(format_args!(
                        "Cannot determine implicit arguments for 'super()' in this context",
                    ));
                }
            }
        }
    }
}

#[derive(Debug, Copy, Clone, Hash, PartialEq, Eq)]
pub enum SuperOwnerKind<'db> {
    Dynamic(DynamicType),
    Class(ClassType<'db>),
    Instance(NominalInstanceType<'db>),
}

impl<'db> SuperOwnerKind<'db> {
    fn normalized_impl(self, db: &'db dyn Db, visitor: &mut TypeVisitor<'db>) -> Self {
        match self {
            SuperOwnerKind::Dynamic(dynamic) => SuperOwnerKind::Dynamic(dynamic.normalized()),
            SuperOwnerKind::Class(class) => {
                SuperOwnerKind::Class(class.normalized_impl(db, visitor))
            }
            SuperOwnerKind::Instance(instance) => {
                SuperOwnerKind::Instance(instance.normalized_impl(db, visitor))
            }
        }
    }

    fn iter_mro(self, db: &'db dyn Db) -> impl Iterator<Item = ClassBase<'db>> {
        match self {
            SuperOwnerKind::Dynamic(dynamic) => {
                Either::Left(ClassBase::Dynamic(dynamic).mro(db, None))
            }
            SuperOwnerKind::Class(class) => Either::Right(class.iter_mro(db)),
            SuperOwnerKind::Instance(instance) => Either::Right(instance.class.iter_mro(db)),
        }
    }

    fn into_type(self) -> Type<'db> {
        match self {
            SuperOwnerKind::Dynamic(dynamic) => Type::Dynamic(dynamic),
            SuperOwnerKind::Class(class) => class.into(),
            SuperOwnerKind::Instance(instance) => instance.into(),
        }
    }

    fn into_class(self) -> Option<ClassType<'db>> {
        match self {
            SuperOwnerKind::Dynamic(_) => None,
            SuperOwnerKind::Class(class) => Some(class),
            SuperOwnerKind::Instance(instance) => Some(instance.class),
        }
    }

    fn try_from_type(db: &'db dyn Db, ty: Type<'db>) -> Option<Self> {
        match ty {
            Type::Dynamic(dynamic) => Some(SuperOwnerKind::Dynamic(dynamic)),
            Type::ClassLiteral(class_literal) => Some(SuperOwnerKind::Class(
                class_literal.apply_optional_specialization(db, None),
            )),
            Type::NominalInstance(instance) => Some(SuperOwnerKind::Instance(instance)),
            Type::BooleanLiteral(_) => {
                SuperOwnerKind::try_from_type(db, KnownClass::Bool.to_instance(db))
            }
            Type::IntLiteral(_) => {
                SuperOwnerKind::try_from_type(db, KnownClass::Int.to_instance(db))
            }
            Type::StringLiteral(_) => {
                SuperOwnerKind::try_from_type(db, KnownClass::Str.to_instance(db))
            }
            Type::LiteralString => {
                SuperOwnerKind::try_from_type(db, KnownClass::Str.to_instance(db))
            }
            Type::BytesLiteral(_) => {
                SuperOwnerKind::try_from_type(db, KnownClass::Bytes.to_instance(db))
            }
            Type::SpecialForm(special_form) => {
                SuperOwnerKind::try_from_type(db, special_form.instance_fallback(db))
            }
            _ => None,
        }
    }
}

impl<'db> From<SuperOwnerKind<'db>> for Type<'db> {
    fn from(owner: SuperOwnerKind<'db>) -> Self {
        match owner {
            SuperOwnerKind::Dynamic(dynamic) => Type::Dynamic(dynamic),
            SuperOwnerKind::Class(class) => class.into(),
            SuperOwnerKind::Instance(instance) => instance.into(),
        }
    }
}

/// Represent a bound super object like `super(PivotClass, owner)`
#[salsa::interned(debug)]
pub struct BoundSuperType<'db> {
    pub pivot_class: ClassBase<'db>,
    pub owner: SuperOwnerKind<'db>,
}

// The Salsa heap is tracked separately.
impl get_size2::GetSize for BoundSuperType<'_> {}

impl<'db> BoundSuperType<'db> {
    /// Attempts to build a `Type::BoundSuper` based on the given `pivot_class` and `owner`.
    ///
    /// This mimics the behavior of Python's built-in `super(pivot, owner)` at runtime.
    /// - `super(pivot, owner_class)` is valid only if `issubclass(owner_class, pivot)`
    /// - `super(pivot, owner_instance)` is valid only if `isinstance(owner_instance, pivot)`
    ///
    /// However, the checking is skipped when any of the arguments is a dynamic type.
    fn build(
        db: &'db dyn Db,
        pivot_class_type: Type<'db>,
        owner_type: Type<'db>,
    ) -> Result<Type<'db>, BoundSuperError<'db>> {
        if let Type::Union(union) = owner_type {
            return Ok(UnionType::from_elements(
                db,
                union
                    .elements(db)
                    .iter()
                    .map(|ty| BoundSuperType::build(db, pivot_class_type, *ty))
                    .collect::<Result<Vec<_>, _>>()?,
            ));
        }

        let pivot_class = ClassBase::try_from_type(db, pivot_class_type).ok_or({
            BoundSuperError::InvalidPivotClassType {
                pivot_class: pivot_class_type,
            }
        })?;

        let owner = SuperOwnerKind::try_from_type(db, owner_type)
            .and_then(|owner| {
                let Some(pivot_class) = pivot_class.into_class() else {
                    return Some(owner);
                };
                let Some(owner_class) = owner.into_class() else {
                    return Some(owner);
                };
                if owner_class.is_subclass_of(db, pivot_class) {
                    Some(owner)
                } else {
                    None
                }
            })
            .ok_or(BoundSuperError::FailingConditionCheck {
                pivot_class: pivot_class_type,
                owner: owner_type,
            })?;

        Ok(Type::BoundSuper(BoundSuperType::new(
            db,
            pivot_class,
            owner,
        )))
    }

    /// Skips elements in the MRO up to and including the pivot class.
    ///
    /// If the pivot class is a dynamic type, its MRO can't be determined,
    /// so we fall back to using the MRO of `DynamicType::Unknown`.
    fn skip_until_after_pivot(
        self,
        db: &'db dyn Db,
        mro_iter: impl Iterator<Item = ClassBase<'db>>,
    ) -> impl Iterator<Item = ClassBase<'db>> {
        let Some(pivot_class) = self.pivot_class(db).into_class() else {
            return Either::Left(ClassBase::Dynamic(DynamicType::Unknown).mro(db, None));
        };

        let mut pivot_found = false;

        Either::Right(mro_iter.skip_while(move |superclass| {
            if pivot_found {
                false
            } else if Some(pivot_class) == superclass.into_class() {
                pivot_found = true;
                true
            } else {
                true
            }
        }))
    }

    /// Tries to call `__get__` on the attribute.
    /// The arguments passed to `__get__` depend on whether the owner is an instance or a class.
    /// See the `CPython` implementation for reference:
    /// <https://github.com/python/cpython/blob/3b3720f1a26ab34377542b48eb6a6565f78ff892/Objects/typeobject.c#L11690-L11693>
    fn try_call_dunder_get_on_attribute(
        self,
        db: &'db dyn Db,
        attribute: PlaceAndQualifiers<'db>,
    ) -> Option<PlaceAndQualifiers<'db>> {
        let owner = self.owner(db);

        match owner {
            // If the owner is a dynamic type, we can't tell whether it's a class or an instance.
            // Also, invoking a descriptor on a dynamic attribute is meaningless, so we don't handle this.
            SuperOwnerKind::Dynamic(_) => None,
            SuperOwnerKind::Class(_) => Some(
                Type::try_call_dunder_get_on_attribute(
                    db,
                    attribute,
                    Type::none(db),
                    owner.into_type(),
                )
                .0,
            ),
            SuperOwnerKind::Instance(_) => Some(
                Type::try_call_dunder_get_on_attribute(
                    db,
                    attribute,
                    owner.into_type(),
                    owner.into_type().to_meta_type(db),
                )
                .0,
            ),
        }
    }

    /// Similar to `Type::find_name_in_mro_with_policy`, but performs lookup starting *after* the
    /// pivot class in the MRO, based on the `owner` type instead of the `super` type.
    fn find_name_in_mro_after_pivot(
        self,
        db: &'db dyn Db,
        name: &str,
        policy: MemberLookupPolicy,
    ) -> PlaceAndQualifiers<'db> {
        let owner = self.owner(db);
        let class = match owner {
            SuperOwnerKind::Dynamic(_) => {
                return owner
                    .into_type()
                    .find_name_in_mro_with_policy(db, name, policy)
                    .expect("Calling `find_name_in_mro` on dynamic type should return `Some`");
            }
            SuperOwnerKind::Class(class) => class,
            SuperOwnerKind::Instance(instance) => instance.class,
        };

        let (class_literal, _) = class.class_literal(db);
        // TODO properly support super() with generic types
        // * requires a fix for https://github.com/astral-sh/ruff/issues/17432
        // * also requires understanding how we should handle cases like this:
        //  ```python
        //  b_int: B[int]
        //  b_unknown: B
        //
        //  super(B, b_int)
        //  super(B[int], b_unknown)
        //  ```
        match class_literal.generic_context(db) {
            Some(_) => Place::bound(todo_type!("super in generic class")).into(),
            None => class_literal.class_member_from_mro(
                db,
                name,
                policy,
                self.skip_until_after_pivot(db, owner.iter_mro(db)),
            ),
        }
    }

    pub(super) fn normalized_impl(self, db: &'db dyn Db, visitor: &mut TypeVisitor<'db>) -> Self {
        Self::new(
            db,
            self.pivot_class(db).normalized_impl(db, visitor),
            self.owner(db).normalized_impl(db, visitor),
        )
    }
}

#[salsa::interned(debug)]
pub struct TypeIsType<'db> {
    return_type: Type<'db>,
    /// The ID of the scope to which the place belongs
    /// and the ID of the place itself within that scope.
    place_info: Option<(ScopeId<'db>, ScopedPlaceId)>,
}

// The Salsa heap is tracked separately.
impl get_size2::GetSize for TypeIsType<'_> {}

impl<'db> TypeIsType<'db> {
    pub fn place_name(self, db: &'db dyn Db) -> Option<String> {
        let (scope, place) = self.place_info(db)?;
        let table = place_table(db, scope);

        Some(format!("{}", table.place_expr(place)))
    }

    pub fn unbound(db: &'db dyn Db, ty: Type<'db>) -> Type<'db> {
        Type::TypeIs(Self::new(db, ty, None))
    }

    pub fn bound(
        db: &'db dyn Db,
        return_type: Type<'db>,
        scope: ScopeId<'db>,
        place: ScopedPlaceId,
    ) -> Type<'db> {
        Type::TypeIs(Self::new(db, return_type, Some((scope, place))))
    }

    #[must_use]
    pub fn bind(self, db: &'db dyn Db, scope: ScopeId<'db>, place: ScopedPlaceId) -> Type<'db> {
        Self::bound(db, self.return_type(db), scope, place)
    }

    #[must_use]
    pub fn with_type(self, db: &'db dyn Db, ty: Type<'db>) -> Type<'db> {
        Type::TypeIs(Self::new(db, ty, self.place_info(db)))
    }

    pub fn is_bound(&self, db: &'db dyn Db) -> bool {
        self.place_info(db).is_some()
    }

    pub fn is_unbound(&self, db: &'db dyn Db) -> bool {
        self.place_info(db).is_none()
    }
}

// Make sure that the `Type` enum does not grow unexpectedly.
#[cfg(not(debug_assertions))]
#[cfg(target_pointer_width = "64")]
static_assertions::assert_eq_size!(Type, [u8; 16]);

#[cfg(test)]
pub(crate) mod tests {
    use super::*;
    use crate::db::tests::{TestDbBuilder, setup_db};
    use crate::place::{global_symbol, typing_extensions_symbol, typing_symbol};
    use ruff_db::files::system_path_to_file;
    use ruff_db::parsed::parsed_module;
    use ruff_db::system::DbWithWritableSystem as _;
    use ruff_db::testing::assert_function_query_was_not_run;
    use ruff_python_ast::PythonVersion;
    use test_case::test_case;

    /// Explicitly test for Python version <3.13 and >=3.13, to ensure that
    /// the fallback to `typing_extensions` is working correctly.
    /// See [`KnownClass::canonical_module`] for more information.
    #[test_case(PythonVersion::PY312)]
    #[test_case(PythonVersion::PY313)]
    fn no_default_type_is_singleton(python_version: PythonVersion) {
        let db = TestDbBuilder::new()
            .with_python_version(python_version)
            .build()
            .unwrap();

        let no_default = KnownClass::NoDefaultType.to_instance(&db);

        assert!(no_default.is_singleton(&db));
    }

    #[test]
    fn typing_vs_typeshed_no_default() {
        let db = TestDbBuilder::new()
            .with_python_version(PythonVersion::PY313)
            .build()
            .unwrap();

        let typing_no_default = typing_symbol(&db, "NoDefault").place.expect_type();
        let typing_extensions_no_default = typing_extensions_symbol(&db, "NoDefault")
            .place
            .expect_type();

        assert_eq!(typing_no_default.display(&db).to_string(), "NoDefault");
        assert_eq!(
            typing_extensions_no_default.display(&db).to_string(),
            "NoDefault"
        );
    }

    /// Inferring the result of a call-expression shouldn't need to re-run after
    /// a trivial change to the function's file (e.g. by adding a docstring to the function).
    #[test]
    fn call_type_doesnt_rerun_when_only_callee_changed() -> anyhow::Result<()> {
        let mut db = setup_db();

        db.write_dedented(
            "src/foo.py",
            r#"
            def foo() -> int:
                return 5
        "#,
        )?;
        db.write_dedented(
            "src/bar.py",
            r#"
            from foo import foo

            a = foo()
            "#,
        )?;

        let bar = system_path_to_file(&db, "src/bar.py")?;
        let a = global_symbol(&db, bar, "a").place;

        assert_eq!(
            a.expect_type(),
            UnionType::from_elements(&db, [Type::unknown(), KnownClass::Int.to_instance(&db)])
        );

        // Add a docstring to foo to trigger a re-run.
        // The bar-call site of foo should not be re-run because of that
        db.write_dedented(
            "src/foo.py",
            r#"
            def foo() -> int:
                "Computes a value"
                return 5
            "#,
        )?;
        db.clear_salsa_events();

        let a = global_symbol(&db, bar, "a").place;

        assert_eq!(
            a.expect_type(),
            UnionType::from_elements(&db, [Type::unknown(), KnownClass::Int.to_instance(&db)])
        );
        let events = db.take_salsa_events();

        let module = parsed_module(&db, bar).load(&db);
        let call = &*module.syntax().body[1].as_assign_stmt().unwrap().value;
        let foo_call = semantic_index(&db, bar).expression(call);

        assert_function_query_was_not_run(&db, infer_expression_types, foo_call, &events);

        Ok(())
    }

    /// All other tests also make sure that `Type::Todo` works as expected. This particular
    /// test makes sure that we handle `Todo` types correctly, even if they originate from
    /// different sources.
    #[test]
    fn todo_types() {
        let db = setup_db();

        let todo1 = todo_type!("1");
        let todo2 = todo_type!("2");

        let int = KnownClass::Int.to_instance(&db);

        assert!(int.is_assignable_to(&db, todo1));

        assert!(todo1.is_assignable_to(&db, int));

        // We lose information when combining several `Todo` types. This is an
        // acknowledged limitation of the current implementation. We can not
        // easily store the meta information of several `Todo`s in a single
        // variant, as `TodoType` needs to implement `Copy`, meaning it can't
        // contain `Vec`/`Box`/etc., and can't be boxed itself.
        //
        // Lifting this restriction would require us to intern `TodoType` in
        // salsa, but that would mean we would have to pass in `db` everywhere.

        // A union of several `Todo` types collapses to a single `Todo` type:
        assert!(UnionType::from_elements(&db, vec![todo1, todo2]).is_todo());

        // And similar for intersection types:
        assert!(
            IntersectionBuilder::new(&db)
                .add_positive(todo1)
                .add_positive(todo2)
                .build()
                .is_todo()
        );
        assert!(
            IntersectionBuilder::new(&db)
                .add_positive(todo1)
                .add_negative(todo2)
                .build()
                .is_todo()
        );
    }
}<|MERGE_RESOLUTION|>--- conflicted
+++ resolved
@@ -50,7 +50,6 @@
 use crate::types::infer::infer_unpack_types;
 use crate::types::mro::{Mro, MroError, MroIterator};
 pub(crate) use crate::types::narrow::infer_narrowing_constraint;
-use crate::types::protocol_class::ProtocolMemberKind;
 use crate::types::signatures::{Parameter, ParameterForm, Parameters};
 use crate::types::tuple::{TupleSpec, TupleType};
 pub use crate::util::diagnostics::add_inferred_python_version_hint_to_diagnostic;
@@ -1773,7 +1772,9 @@
                     .member(db, member.name())
                     .place
                     .ignore_possibly_unbound()
-                    .is_none_or(|attribute_type| member.has_disjoint_type_from(db, attribute_type))
+                    .is_none_or(|attribute_type| {
+                        member.has_disjoint_type_from(db, other, attribute_type)
+                    })
             })
         }
 
@@ -2032,39 +2033,10 @@
             (Type::ProtocolInstance(protocol), other)
             | (other, Type::ProtocolInstance(protocol)) => {
                 protocol.interface(db).members(db).any(|member| {
-<<<<<<< HEAD
-                    // TODO: implement disjointness for method members as well as attribute/property members
-                    match member.kind() {
-                        ProtocolMemberKind::Other(other_member) => matches!(
-                            other.member(db, member.name()).place,
-                            Place::Type(ty, Boundness::Bound) if ty.is_disjoint_from(db, other_member)
-                        ),
-                        ProtocolMemberKind::Property(property) => {
-                            let Some(getter) = property.getter(db) else {
-                                return true;
-                            };
-                            let Ok(getter_return_type) = getter
-                                .try_call(db, &CallArgumentTypes::positional([other]))
-                                .map(|binding| binding.return_type(db))
-                            else {
-                                return true;
-                            };
-                            // We don't need to check with the setter here.
-                            // It would seem that `other` would be disjoint from the protocol if writing to the attribute fails,
-                            // but that's only true if `other` is a final class, and that case is checked above.
-                            matches!(
-                                other.member(db, member.name()).place,
-                                Place::Type(ty, Boundness::Bound) if ty.is_disjoint_from(db, getter_return_type)
-                            )
-                        }
-                        ProtocolMemberKind::Method(_) => false,
-                    }
-=======
                     matches!(
                         other.member(db, member.name()).place,
-                        Place::Type(attribute_type, _) if member.has_disjoint_type_from(db, attribute_type)
+                        Place::Type(attribute_type, _) if member.has_disjoint_type_from(db, other, attribute_type)
                     )
->>>>>>> 1b813cd5
                 })
             }
 
