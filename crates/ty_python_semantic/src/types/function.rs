--- conflicted
+++ resolved
@@ -77,19 +77,11 @@
 use crate::types::signatures::{CallableSignature, Signature};
 use crate::types::visitor::any_over_type;
 use crate::types::{
-<<<<<<< HEAD
-    BoundMethodType, BoundTypeVarInstance, CallableType, ClassBase, ClassLiteral, ClassType,
-    DeprecatedInstance, DynamicType, FindLegacyTypeVarsVisitor, HasRelationToVisitor,
-    IsEquivalentVisitor, KnownClass, KnownInstanceType, NormalizedVisitor, SpecialFormType,
-    Truthiness, Type, TypeMapping, TypeRelation, UnionBuilder, ValidSpecializationsConstraintSet,
-    all_members, binding_type, todo_type, walk_type_mapping,
-=======
     ApplyTypeMappingVisitor, BoundMethodType, BoundTypeVarInstance, CallableType, ClassBase,
     ClassLiteral, ClassType, DeprecatedInstance, DynamicType, FindLegacyTypeVarsVisitor,
     HasRelationToVisitor, IsEquivalentVisitor, KnownClass, KnownInstanceType, NormalizedVisitor,
-    SpecialFormType, TrackedConstraintSet, Truthiness, Type, TypeMapping, TypeRelation,
-    UnionBuilder, all_members, binding_type, todo_type, walk_signature,
->>>>>>> b483d3b0
+    SpecialFormType, Truthiness, Type, TypeMapping, TypeRelation, UnionBuilder,
+    ValidSpecializationsConstraintSet, all_members, binding_type, todo_type, walk_signature,
 };
 use crate::{Db, FxOrderSet, ModuleName, resolve_module};
 
